#pragma once

#include "config.hpp"
#include "concepts.hpp"
#include "internal.hpp"
#include "exceptions.hpp"
#include "beatsaber-hook/shared/utils/il2cpp-utils-fields.hpp"
#include "beatsaber-hook/shared/utils/value-wrapper-type.hpp"
#include <bit>
#include <cstddef>

namespace UnityEngine {
  class Object;
}

namespace {
namespace cordl_internals {

  /// @brief reads the cachedptr on the given unity object instance
  template<::cordl_internals::cordl_ref_type T>
  requires(std::is_convertible_v<T, UnityEngine::Object*>)
  CORDL_HIDDEN inline constexpr void* read_cachedptr(T instance) {
    return *static_cast<void**>(getAtOffset<0x10>(instance));
  }

  /// @brief checks for instance being null or null equivalent
  template<::cordl_internals::cordl_ref_type T>
  requires(std::is_convertible_v<T, UnityEngine::Object*>)
  inline bool check_null(T instance) {
    return instance && read_cachedptr(instance);
  }

  /// @brief checks for instance being null
  template<::cordl_internals::cordl_ref_type T>
  requires(!std::is_convertible_v<T, UnityEngine::Object*>)
  inline bool check_null(T instance) {
    return instance;
  }

  // if you compile with the define RUNTIME_FIELD_NULL_CHECKS at runtime every field access will be null checked for you, and a c++ exception will be thrown if the instance is null.
  // in case of a unity object, the m_CachedPtr is also checked. Since this can incur some overhead you can also just not define RUNTIME_FIELD_NULL_CHECKS to save performance
  #ifdef RUNTIME_FIELD_NULL_CHECKS
    #define NULL_CHECK(instance) if (!::cordl_internals::check_null(instance)) throw ::cordl_internals::NullException(std::string("Field access on nullptr instance, please make sure your instance is not null"))
  #else
    #define NULL_CHECK(instance)
  #endif

  /// @brief method to find a field info in a klass
  /// @tparam name field name
  /// @tparam klass_resolver method to get the Il2CppClass* on which to get the klass
  template<internal::NTTPString name, auto klass_resolver>
  CORDL_HIDDEN FieldInfo* FindField() {
    static auto* klass = klass_resolver();
    if (!klass)
      throw NullException(std::string("Class for static field with name: ") +
                          name.data.data() + " is null!");
    static auto* field = ::il2cpp_utils::FindField(klass, name);
    if (!field)
      throw FieldException(std::string("Could not set static field with name: ") +
                          name.data.data());
    return field;
  }
#pragma region field setters
  /// @brief template for field setter method on ref types
  /// @tparam T field type
  /// @tparam offset field offset
  /// @tparam InstT instance type
  template<typename T, std::size_t offset, ::cordl_internals::cordl_ref_type InstT>
  CORDL_HIDDEN void setInstanceField(InstT, T&&);

  /// @brief template for field setter method on value types
  /// @tparam T field type
  /// @tparam offset field offset
  template<typename T, std::size_t offset, std::size_t sz>
  CORDL_HIDDEN constexpr void setInstanceField(std::array<std::byte, sz>&, T&&);

  /// @brief set reference type value @ offset on instance
  template<::cordl_internals::cordl_ref_type T, std::size_t offset, ::cordl_internals::cordl_ref_type InstT>
  CORDL_HIDDEN void setInstanceField(InstT instance, T&& v) {
    OFFSET_CHECK(sizeof(std::remove_pointer_t<InstT>), offset, sizeof(void*), "offset is too large for the size of the instance to be assigned correctly!");
    NULL_CHECK(instance);

    ::il2cpp_functions::Init();
    ::il2cpp_functions::gc_wbarrier_set_field(instance, getAtOffset<offset>(instance), v);
  }

  /// @brief set reference type value @ offset on instance of size sz
  template<::cordl_internals::cordl_ref_type T, std::size_t offset, std::size_t sz>
  CORDL_HIDDEN void setInstanceField(std::array<std::byte, sz>& instance, T&& v) {
    // TODO: should assigning a ref type field on a value type instance also require wbarrier?
    OFFSET_CHECK(sz, offset, sizeof(void*), "offset is too large for the size of the instance to be assigned correctly!");

    std::copy_n(std::bit_cast<std::array<std::byte, sizeof(void*)>>(v).begin(), sizeof(void*), std::next(instance.begin(), offset));
  }

  /// @brief set value type value @ offset on instance
  template<::il2cpp_utils::il2cpp_value_type T, std::size_t offset, ::cordl_internals::cordl_ref_type InstT>
  CORDL_HIDDEN void setInstanceField(InstT instance, T&& v) {
    OFFSET_CHECK(sizeof(std::remove_pointer_t<InstT>), offset, il2cpp_instance_sizeof(T), "offset is too large for the size of the instance to be assigned correctly!");
    NULL_CHECK(instance);

    std::memcpy(getAtOffset<offset>(instance), v.convert(), il2cpp_instance_sizeof(T));
  }

  /// @brief set value type value @ offset on instance of size sz
  template<::il2cpp_utils::il2cpp_value_type T, std::size_t offset, std::size_t sz>
  CORDL_HIDDEN constexpr void setInstanceField(std::array<std::byte, sz>& instance, T&& v) {
    OFFSET_CHECK(sz, offset, il2cpp_instance_sizeof(T), "offset is too large for the size of the instance to be assigned correctly!");
    SIZE_CHECK(T, "wrapper size was different from the type it wraps!");

    std::copy_n(v.::bs_hook::ValueTypeWrapper<il2cpp_instance_sizeof(T)>::instance.begin(), il2cpp_instance_sizeof(T), std::next(instance.begin(), offset));
  }

  /// @brief set trivial value @ offset on instance
  template<typename T, std::size_t offset, ::cordl_internals::cordl_ref_type InstT>
  CORDL_HIDDEN void setInstanceField(InstT instance, T&& v) {
    OFFSET_CHECK(il2cpp_instance_sizeof(InstT), offset, sizeof(T), "offset is too large for the size of the instance to be assigned correctly!");
    NULL_CHECK(instance);

    std::memcpy(getAtOffset<offset>(instance), &v, sizeof(T));
  }

  /// @brief set trivial value @ offset on instance of size sz
  template<typename T, std::size_t offset, std::size_t sz>
  CORDL_HIDDEN constexpr void setInstanceField(std::array<std::byte, sz>& instance, T&& v) {
    OFFSET_CHECK(sz, offset, sizeof(T), "offset is too large for the size of the instance to be assigned correctly!");

    std::copy_n(std::bit_cast<std::array<std::byte, sizeof(T)>>(v).begin(), sizeof(T), std::next(instance.begin(), offset));
  }

  /// @brief template for setting a static field on a class
  /// @tparam T field type
  /// @tparam name field name
  /// @tparam klass_resolver method to get the Il2CppClass* on which the field resides
  template<typename T, internal::NTTPString name, auto klass_resolver>
  CORDL_HIDDEN void setStaticField(T&& v);

  /// @brief method to set a field that's a reference type
  template<::cordl_internals::cordl_ref_type T, internal::NTTPString name, auto klass_resolver>
  CORDL_HIDDEN void setStaticField(T&& v) {
    static auto* field = FindField<name, klass_resolver>();
    ::il2cpp_functions::field_static_set_value(field, v);
  }

  /// @brief method to set a field that's a value type
  template<::il2cpp_utils::il2cpp_value_type T, internal::NTTPString name, auto klass_resolver>
  CORDL_HIDDEN void setStaticField(T&& v) {
    static auto* field = FindField<name, klass_resolver>();
    ::il2cpp_functions::field_static_set_value(field, v.convert());
  }

  /// @brief method to set a field that's a trivial type
  template<typename T, internal::NTTPString name, auto klass_resolver>
  CORDL_HIDDEN void setStaticField(T&& v) {
    static auto* field = FindField<name, klass_resolver>();
    ::il2cpp_functions::field_static_set_value(
        field, const_cast<void*>(static_cast<void const*>(&v)));
  }

#pragma endregion // field setters

#pragma region field getters
  /// @brief template for field getter method on ref types
  /// @tparam T field type
  /// @tparam offset field offset
<<<<<<< HEAD
  template <typename T, std::size_t offset, ::cordl_internals::cordl_ref_type InstT>
  [[nodiscard]] CORDL_HIDDEN T& getInstanceField(InstT const& instance);
=======
  template <typename T, std::size_t offset,
            ::cordl_internals::cordl_ref_type InstT>
  [[nodiscard]] CORDL_HIDDEN T const& getInstanceField(InstT const& instance);

  /// @brief template for field getter method on ref types
  /// @tparam T field type
  /// @tparam offset field offset
  template <typename T, std::size_t offset,
            ::cordl_internals::cordl_ref_type InstT>
  [[nodiscard]] CORDL_HIDDEN T& getInstanceField(InstT& instance);
>>>>>>> 510a8ff7

  /// @brief template for field getter method on value types
  /// @tparam T field type
  /// @tparam offset field offset
  /// @tparam sz wrapper array size
  template <typename T, std::size_t offset, std::size_t sz>
  [[nodiscard]] CORDL_HIDDEN constexpr T const&
  getInstanceField(std::array<std::byte, sz> const& instance);
  
  /// @brief template for field getter method on value types
  /// @tparam T field type
  /// @tparam offset field offset
  /// @tparam sz wrapper array size
  template <typename T, std::size_t offset, std::size_t sz>
  [[nodiscard]] CORDL_HIDDEN constexpr T& getInstanceField(std::array<std::byte, sz>& instance);

  /// @brief get reference type value @ offset on instance
  template <::cordl_internals::cordl_ref_type T, std::size_t offset, ::cordl_internals::cordl_ref_type InstT>
  [[nodiscard]] CORDL_HIDDEN T getInstanceField(InstT const& instance) {
    OFFSET_CHECK(sizeof(std::remove_pointer_t<InstT>), offset, sizeof(void*), "offset is too large for the size of the instance to be retreived correctly!");
    NULL_CHECK(instance);

<<<<<<< HEAD
    return *static_cast<T*>(const_cast<void*>(static_cast<const void*>(getAtOffset<offset>(instance))));
=======
    return *static_cast<T*>(const_cast<void*>(
        static_cast<void const*>(getAtOffset<offset>(instance))));
>>>>>>> 510a8ff7
  }

  /// @brief get reference type value @ offset on instance of size sz
  template <::cordl_internals::cordl_ref_type T, std::size_t offset, std::size_t sz>
  [[nodiscard]] CORDL_HIDDEN constexpr T getInstanceField(std::array<std::byte, sz> const &instance) {
    OFFSET_CHECK(sz, offset, sizeof(void*), "offset is too large for the size of the instance to be retreived correctly!");

    return *static_cast<T**>(static_cast<void*>(const_cast<std::byte*>(instance.data() + offset)));
  }

  /// @brief get value type value @ offset on instance
  template <::il2cpp_utils::il2cpp_value_type T, std::size_t offset, ::cordl_internals::cordl_ref_type InstT>
  [[nodiscard]] CORDL_HIDDEN T& getInstanceField(InstT const& instance) {
    OFFSET_CHECK(sizeof(std::remove_pointer_t<InstT>), offset, il2cpp_instance_sizeof(T), "offset is too large for the size of the instance to be retreived correctly!");
    SIZE_CHECK(T, "wrapper size was different from the type it wraps!");
    NULL_CHECK(instance);

<<<<<<< HEAD
    return *static_cast<T*>(const_cast<void*>(static_cast<const void*>(getAtOffset<offset>(instance))));
=======
    return *static_cast<T*>(const_cast<void*>(
        static_cast<void const*>(getAtOffset<offset>(instance))));
>>>>>>> 510a8ff7
  }

  /// @brief get value type value @ offset on instance of size sz
  template <::il2cpp_utils::il2cpp_value_type T, std::size_t offset, std::size_t sz>
  [[nodiscard]] CORDL_HIDDEN constexpr T& getInstanceField(std::array<std::byte, sz> const& instance) {
    OFFSET_CHECK(sz, offset, il2cpp_instance_sizeof(T), "offset is too large for the size of the instance to be retreived correctly!");
    SIZE_CHECK(T, "wrapper size was different from the type it wraps!");

    return *const_cast<T*>(static_cast<T const*>(
        static_cast<void const*>(instance.data() + offset)));
  }

  /// @brief get trivial type value @ offset on instance
  template <typename T, std::size_t offset, ::cordl_internals::cordl_ref_type InstT>
  [[nodiscard]] CORDL_HIDDEN T& getInstanceField(InstT const& instance) {
    OFFSET_CHECK(sizeof(std::remove_pointer_t<InstT>), offset, sizeof(T), "offset is too large for the size of the instance to be retreived correctly!");
    NULL_CHECK(instance);

<<<<<<< HEAD
    return *static_cast<T*>(const_cast<void*>(static_cast<const void*>(getAtOffset<offset>(instance))));
=======
    return *static_cast<T*>(const_cast<void*>(
        static_cast<void const*>(getAtOffset<offset>(instance))));
>>>>>>> 510a8ff7
  }

  /// @brief get trivial type value @ offset on instance of size sz
  template <typename T, std::size_t offset, std::size_t sz>
  [[nodiscard]] CORDL_HIDDEN constexpr T& getInstanceField(std::array<std::byte, sz> const& instance) {
    OFFSET_CHECK(sz, offset, sizeof(T), "offset is too large for the size of the instance to be retreived correctly!");

    return *const_cast<T*>(static_cast<T const*>(
        static_cast<void const*>(instance.data() + offset)));
  }

  /// @brief template for getting a static field on a class
  /// @tparam T field type
  /// @tparam name field name
  /// @tparam klass_resolver method to get the Il2CppClass* on which the field resides
  template <typename T, internal::NTTPString name, auto klass_resolver>
  [[nodiscard]] CORDL_HIDDEN T getStaticField();

  /// @brief method to set a field that's a reference type
  template <::cordl_internals::cordl_ref_type T, internal::NTTPString name, auto klass_resolver>
  [[nodiscard]] CORDL_HIDDEN T getStaticField() {
    static auto* field = FindField<name, klass_resolver>();
    void* val{};
    ::il2cpp_functions::field_static_get_value(field, &val);
    return static_cast<T>(val);
  }

  /// @brief method to set a field that's a value type
  template <::il2cpp_utils::il2cpp_value_type T, internal::NTTPString name, auto klass_resolver>
  [[nodiscard]] CORDL_HIDDEN T getStaticField() {
    static auto* field = FindField<name, klass_resolver>();
    std::array<std::byte, il2cpp_instance_sizeof(T)> data;
    ::il2cpp_functions::field_static_get_value(field, static_cast<void*>(data.data()));
    return T(data);
  }

  /// @brief method to set a field that's a trivial type
  template <typename T, internal::NTTPString name, auto klass_resolver>
  [[nodiscard]] CORDL_HIDDEN T getStaticField() {
    static auto* field = FindField<name, klass_resolver>();
    T val{};
    ::il2cpp_functions::field_static_get_value(field, static_cast<void*>(&val));
    return val;
  }
#pragma endregion // field getters
}
} // end anonymous namespace<|MERGE_RESOLUTION|>--- conflicted
+++ resolved
@@ -163,10 +163,6 @@
   /// @brief template for field getter method on ref types
   /// @tparam T field type
   /// @tparam offset field offset
-<<<<<<< HEAD
-  template <typename T, std::size_t offset, ::cordl_internals::cordl_ref_type InstT>
-  [[nodiscard]] CORDL_HIDDEN T& getInstanceField(InstT const& instance);
-=======
   template <typename T, std::size_t offset,
             ::cordl_internals::cordl_ref_type InstT>
   [[nodiscard]] CORDL_HIDDEN T const& getInstanceField(InstT const& instance);
@@ -177,7 +173,6 @@
   template <typename T, std::size_t offset,
             ::cordl_internals::cordl_ref_type InstT>
   [[nodiscard]] CORDL_HIDDEN T& getInstanceField(InstT& instance);
->>>>>>> 510a8ff7
 
   /// @brief template for field getter method on value types
   /// @tparam T field type
@@ -186,7 +181,7 @@
   template <typename T, std::size_t offset, std::size_t sz>
   [[nodiscard]] CORDL_HIDDEN constexpr T const&
   getInstanceField(std::array<std::byte, sz> const& instance);
-  
+
   /// @brief template for field getter method on value types
   /// @tparam T field type
   /// @tparam offset field offset
@@ -200,12 +195,8 @@
     OFFSET_CHECK(sizeof(std::remove_pointer_t<InstT>), offset, sizeof(void*), "offset is too large for the size of the instance to be retreived correctly!");
     NULL_CHECK(instance);
 
-<<<<<<< HEAD
-    return *static_cast<T*>(const_cast<void*>(static_cast<const void*>(getAtOffset<offset>(instance))));
-=======
     return *static_cast<T*>(const_cast<void*>(
         static_cast<void const*>(getAtOffset<offset>(instance))));
->>>>>>> 510a8ff7
   }
 
   /// @brief get reference type value @ offset on instance of size sz
@@ -223,12 +214,8 @@
     SIZE_CHECK(T, "wrapper size was different from the type it wraps!");
     NULL_CHECK(instance);
 
-<<<<<<< HEAD
-    return *static_cast<T*>(const_cast<void*>(static_cast<const void*>(getAtOffset<offset>(instance))));
-=======
     return *static_cast<T*>(const_cast<void*>(
         static_cast<void const*>(getAtOffset<offset>(instance))));
->>>>>>> 510a8ff7
   }
 
   /// @brief get value type value @ offset on instance of size sz
@@ -247,12 +234,8 @@
     OFFSET_CHECK(sizeof(std::remove_pointer_t<InstT>), offset, sizeof(T), "offset is too large for the size of the instance to be retreived correctly!");
     NULL_CHECK(instance);
 
-<<<<<<< HEAD
-    return *static_cast<T*>(const_cast<void*>(static_cast<const void*>(getAtOffset<offset>(instance))));
-=======
     return *static_cast<T*>(const_cast<void*>(
         static_cast<void const*>(getAtOffset<offset>(instance))));
->>>>>>> 510a8ff7
   }
 
   /// @brief get trivial type value @ offset on instance of size sz
