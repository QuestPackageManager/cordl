--- conflicted
+++ resolved
@@ -323,12 +323,8 @@
             self.create_ref_size();
             self.delete_move_ctor();
             self.delete_copy_ctor();
-<<<<<<< HEAD
-            self.create_ref_default_constructor();
-=======
             self.add_default_ctor();
             // self.delete_default_ctor();
->>>>>>> b06fa1f8
         }
 
         if !t.is_interface() {
@@ -2024,6 +2020,7 @@
             is_default: true,
             is_no_except: false,
             is_delete: false,
+            is_protected: true,
             base_ctor: None,
             initialized_values: Default::default(),
             brief: Some("default ctor".to_string()),
