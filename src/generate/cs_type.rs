use core::panic;
use log::{debug, info, warn};
use std::{
    collections::HashMap,
    io::{Cursor, Read},
    rc::Rc,
    sync::Arc,
};

use brocolib::{
    global_metadata::{
        FieldIndex, Il2CppTypeDefinition, MethodIndex, ParameterIndex, TypeDefinitionIndex,
        TypeIndex,
    },
    runtime_metadata::{Il2CppMethodSpec, Il2CppType, Il2CppTypeEnum, TypeData},
};
use byteorder::{LittleEndian, ReadBytesExt};

use itertools::Itertools;

use crate::{
    data::name_components::NameComponents,
    generate::{members::CppUsingAlias, offsets},
    helpers::cursor::ReadBytesExtensions,
};

use super::{
    config::GenerationConfig,
    context_collection::CppContextCollection,
    cpp_type::{
        CppType, CppTypeRequirements, CORDL_METHOD_HELPER_NAMESPACE,
        CORDL_NUM_ENUM_TYPE_CONSTRAINT, CORDL_REFERENCE_TYPE_CONSTRAINT, __CORDL_BACKING_ENUM_TYPE,
    },
    cpp_type_tag::CppTypeTag,
    members::{
        CppCommentedString, CppConstructorDecl, CppConstructorImpl, CppFieldDecl, CppFieldImpl,
        CppForwardDeclare, CppInclude, CppLine, CppMember, CppNonMember, CppMethodData, CppMethodDecl,
        CppMethodImpl, CppMethodSizeStruct, CppNestedStruct, CppParam, CppPropertyDecl,
        CppStaticAssert, CppTemplate,
    },
    metadata::Metadata,
    type_extensions::{
        Il2CppTypeEnumExtensions, MethodDefintionExtensions, ParameterDefinitionExtensions,
        TypeDefinitionExtensions, TypeExtentions,
    },
    writer::Writable,
};

type Endian = LittleEndian;

// negative
pub const VALUE_TYPE_SIZE_OFFSET: u32 = 0x10;

pub const VALUE_TYPE_WRAPPER_SIZE: &str = "__IL2CPP_VALUE_TYPE_SIZE";
pub const REFERENCE_TYPE_WRAPPER_SIZE: &str = "__IL2CPP_REFERENCE_TYPE_SIZE";
pub const REFERENCE_TYPE_FIELD_SIZE: &str = "__fields";
pub const REFERENCE_WRAPPER_INSTANCE_NAME: &str = "::bs_hook::Il2CppWrapperType::instance";

pub const VALUE_WRAPPER_TYPE: &str = "::bs_hook::ValueTypeWrapper";
pub const ENUM_WRAPPER_TYPE: &str = "::bs_hook::EnumTypeWrapper";
pub const INTERFACE_WRAPPER_TYPE: &str = "::cordl_internals::InterfaceW";
pub const OBJECT_WRAPPER_TYPE: &str = "Il2CppObject";
pub const CORDL_NO_INCLUDE_IMPL_DEFINE: &str = "CORDL_NO_IMPL_INCLUDE";

pub const ENUM_PTR_TYPE: &str = "::bs_hook::EnumPtr";
pub const VT_PTR_TYPE: &str = "::bs_hook::VTPtr";

const SIZEOF_IL2CPP_OBJECT: u32 = 0x10;

pub trait CSType: Sized {
    fn get_mut_cpp_type(&mut self) -> &mut CppType; // idk how else to do this
    fn get_cpp_type(&self) -> &CppType; // idk how else to do this

    fn get_tag_tdi(tag: TypeData) -> TypeDefinitionIndex {
        match tag {
            TypeData::TypeDefinitionIndex(tdi) => tdi,
            _ => panic!("Unsupported type: {tag:?}"),
        }
    }
    fn get_cpp_tag_tdi(tag: CppTypeTag) -> TypeDefinitionIndex {
        tag.into()
    }

    fn parent_joined_cpp_name(metadata: &Metadata, tdi: TypeDefinitionIndex) -> String {
        let ty_def = &metadata.metadata.global_metadata.type_definitions[tdi];

        let name = ty_def.name(metadata.metadata);

        if ty_def.declaring_type_index != u32::MAX {
            let declaring_ty =
                metadata.metadata_registration.types[ty_def.declaring_type_index as usize];

            if let TypeData::TypeDefinitionIndex(declaring_tdi) = declaring_ty.data {
                return Self::parent_joined_cpp_name(metadata, declaring_tdi) + "/" + name;
            } else {
                return declaring_ty.full_name(metadata.metadata) + "/" + name;
            }
        }

        ty_def.full_name(metadata.metadata, true)
    }

    fn fixup_into_generic_instantiation(&mut self) -> &mut CppType {
        let cpp_type = self.get_mut_cpp_type();
        assert!(
            cpp_type.generic_instantiations_args_types.is_some(),
            "No generic instantiation args!"
        );

        cpp_type.cpp_template = Some(CppTemplate { names: vec![] });
        cpp_type.is_stub = false;
        cpp_type.cpp_name_components.generics = None;

        cpp_type
    }

    fn add_method_generic_inst(
        &mut self,
        method_spec: &Il2CppMethodSpec,
        metadata: &Metadata,
    ) -> &mut CppType {
        assert!(method_spec.method_inst_index != u32::MAX);

        let cpp_type = self.get_mut_cpp_type();

        let inst = metadata
            .metadata_registration
            .generic_insts
            .get(method_spec.method_inst_index as usize)
            .unwrap();

        cpp_type.method_generic_instantiation_map.insert(
            method_spec.method_definition_index,
            inst.types.iter().map(|t| *t as TypeIndex).collect(),
        );

        cpp_type
    }

    fn make_cpp_type(
        metadata: &Metadata,
        config: &GenerationConfig,
        tdi: TypeDefinitionIndex,
        tag: CppTypeTag,
        generic_inst_types: Option<&Vec<usize>>,
    ) -> Option<CppType> {
        // let iface = metadata.interfaces.get(t.interfaces_start);
        // Then, handle interfaces

        // Then, handle methods
        // - This includes constructors
        // inherited methods will be inherited

        let t = &metadata.metadata.global_metadata.type_definitions[tdi];

        // Generics
        // This is a generic type def
        // TODO: Constraints!
        let generics = t.generic_container_index.is_valid().then(|| {
            t.generic_container(metadata.metadata)
                .generic_parameters(metadata.metadata)
                .iter()
                .collect_vec()
        });

        let cpp_template = generics.as_ref().map(|g| {
            CppTemplate::make_typenames(g.iter().map(|g| g.name(metadata.metadata).to_string()))
        });

        let ns = t.namespace(metadata.metadata);
        let name = t.name(metadata.metadata);
        let full_name = t.full_name(metadata.metadata, false);

        if metadata.blacklisted_types.contains(&tdi) {
            info!("Skipping {full_name} ({tdi:?}) because it's blacklisted");

            return None;
        }

        // all nested types are unnested
        let nested = false; // t.declaring_type_index != u32::MAX;
        let cs_name_components = t.get_name_components(metadata.metadata);

        let cpp_name_components = NameComponents {
            declaring_types: cs_name_components
                .declaring_types
                .as_ref()
                .map(|declaring_types| {
                    declaring_types
                        .iter()
                        .map(|s| config.name_cpp(s))
                        .collect_vec()
                }),
            generics: cs_name_components.generics.clone(),
            name: config.name_cpp(&cs_name_components.name),
            namespace: cs_name_components
                .namespace
                .as_ref()
                .map(|s| config.namespace_cpp(s)),
            is_pointer: !t.is_enum_type() && !t.is_value_type(),
        };

        // TODO: Come up with a way to avoid this extra call to layout the entire type
        // We really just want to call it once for a given size and then move on
        // Every type should have a valid metadata size, even if it is 0
        let metadata_size = offsets::get_sizeof_type(t, tdi, generic_inst_types, metadata);

        // Modified later for nested types
        let mut cpptype = CppType {
            self_tag: tag,
            nested,
            prefix_comments: vec![format!("Type: {ns}::{name}")],

            calculated_size: Some(metadata_size as usize),

            cpp_name_components,
            cs_name_components,

            declarations: Default::default(),
            implementations: Default::default(),
            nonmember_implementations: Default::default(),
            nonmember_declarations: Default::default(),

            is_value_type: t.is_value_type(),
            is_enum_type: t.is_enum_type(),
            is_reference_type: !t.is_enum_type() && !t.is_value_type(),
            requirements: Default::default(),

            inherit: Default::default(),
            is_interface: t.is_interface(),
            cpp_template,

            generic_instantiations_args_types: generic_inst_types.cloned(),
            method_generic_instantiation_map: Default::default(),

            is_stub: false,
            is_hidden: true,
            nested_types: Default::default(),
        };

        if cpptype.generic_instantiations_args_types.is_some() {
            cpptype.fixup_into_generic_instantiation();
        }

        // Nested type unnesting fix
        if t.declaring_type_index != u32::MAX {
            let declaring_ty = &metadata
                .metadata
                .runtime_metadata
                .metadata_registration
                .types[t.declaring_type_index as usize];

            let declaring_tag = CppTypeTag::from_type_data(declaring_ty.data, metadata.metadata);
            let declaring_tdi: TypeDefinitionIndex = declaring_tag.into();
            let declaring_td = &metadata.metadata.global_metadata.type_definitions[declaring_tdi];
            let combined_name = cpptype
                .cpp_name_components
                .clone()
                .remove_generics()
                .remove_pointer()
                .combine_all();

            cpptype.cpp_name_components.namespace =
                Some(config.namespace_cpp(declaring_td.namespace(metadata.metadata)));
            cpptype.cpp_name_components.declaring_types = None; // remove declaring types

            cpptype.cpp_name_components.name = config.generic_nested_name(&combined_name);
        }

        if t.parent_index == u32::MAX {
            if !t.is_interface() && t.full_name(metadata.metadata, true) != "System.Object" {
                info!("Skipping type: {ns}::{name} because it has parent index: {} and is not an interface!", t.parent_index);
                return None;
            }
        } else if metadata
            .metadata_registration
            .types
            .get(t.parent_index as usize)
            .is_none()
        {
            panic!("NO PARENT! But valid index found: {}", t.parent_index);
        }

        Some(cpptype)
    }

    fn fill_from_il2cpp(
        &mut self,
        metadata: &Metadata,
        config: &GenerationConfig,
        ctx_collection: &CppContextCollection,
    ) {
        if self.get_cpp_type().is_stub {
            // Do not fill stubs
            return;
        }

        let tdi: TypeDefinitionIndex = self.get_cpp_type().self_tag.into();

        let t = &metadata.metadata.global_metadata.type_definitions[tdi];

        self.make_generics_args(metadata, ctx_collection, tdi);
        self.make_parents(metadata, ctx_collection, tdi);
        self.make_interfaces(metadata, ctx_collection, tdi);

        // we depend on parents and generic args here
        // default ctor
        if t.is_value_type() || t.is_enum_type() {
            self.create_valuetype_constructor(metadata, ctx_collection, config, tdi);
            self.create_valuetype_field_wrapper();
            if t.is_enum_type() {
                self.create_enum_wrapper(metadata, ctx_collection, tdi);
                self.create_enum_backing_type_constant(metadata, ctx_collection, tdi);
            }
        } else if t.is_interface() {
            // self.make_interface_constructors();
            self.delete_move_ctor();
            self.delete_copy_ctor();
        } else {
            // ref type
            self.create_ref_size();
            self.delete_move_ctor();
            self.delete_copy_ctor();
        }

        if !t.is_interface() {
            self.create_size_assert();
        }

        self.make_nested_types(metadata, ctx_collection, config, tdi);
        self.make_fields(metadata, ctx_collection, config, tdi);
        self.make_properties(metadata, ctx_collection, config, tdi);
        self.make_methods(metadata, config, ctx_collection, tdi);

        if let Some(func) = metadata.custom_type_handler.get(&tdi) {
            func(self.get_mut_cpp_type())
        }
    }

    // fn make_generic_constraints(
    //     &mut self,
    //     metadata: &Metadata,
    //     config: &GenerationConfig,
    //     ctx_collection: &CppContextCollection,
    //     tdi: TypeDefinitionIndex,
    // ) {
    //     let t = Self::get_type_definition(metadata, tdi);

    //     if !t.generic_container_index.is_valid() {
    //         return;
    //     }

    //     let generic_class = metadata.metadata_registration.generic_classes.iter().find(|t| t.);
    //     metadata.metadata_registration.generic_insts.get(generic_class.unwrap().context.class_inst_idx.unwrap())

    //     let generics = t.generic_container(metadata.metadata);

    //     let generic_constraints: Vec<Vec<String>> = generics
    //         .generic_parameters(metadata.metadata)
    //         .iter()
    //         .map(|p| p.constraints(metadata.metadata))
    //         .map(|c| {
    //             c.iter()
    //                 .map(|ti| {
    //                     self.cppify_name_il2cpp(
    //                         ctx_collection,
    //                         metadata,
    //                         metadata
    //                             .metadata_registration
    //                             .types
    //                             .get(*ti as usize)
    //                             .unwrap(),
    //                         true,
    //                     )
    //                 })
    //                 .filter(|l| !l.is_empty())
    //                 .collect()
    //         })
    //         .filter(|l: &Vec<String>| !l.is_empty())
    //         .collect();
    //     let cpp_type = self.get_mut_cpp_type();
    // }

    fn make_generics_args(
        &mut self,
        metadata: &Metadata,
        ctx_collection: &CppContextCollection,
        tdi: TypeDefinitionIndex,
    ) {
        let cpp_type = self.get_mut_cpp_type();

        if cpp_type.generic_instantiations_args_types.is_none() {
            return;
        }

        let generic_instantiations_args_types =
            cpp_type.generic_instantiations_args_types.clone().unwrap();

        let td = &metadata.metadata.global_metadata.type_definitions[tdi];
        let _ty = &metadata.metadata_registration.types[td.byval_type_index as usize];
        let generic_container = td.generic_container(metadata.metadata);

        let mut template_args: Vec<(String, String)> = vec![];

        let generic_instantiation_args: Vec<String> = generic_instantiations_args_types
            .iter()
            .enumerate()
            .map(|(gen_param_idx, u)| {
                let t = metadata.metadata_registration.types.get(*u).unwrap();

                let gen_param = generic_container
                    .generic_parameters(metadata.metadata)
                    .iter()
                    .find(|p| p.num as usize == gen_param_idx)
                    .expect("No generic parameter found for this index!");

                (t, gen_param)
            })
            .map(|(t, gen_param)| {
                let gen_name = gen_param.name(metadata.metadata).to_string();

                parse_generic_arg(
                    t,
                    gen_name,
                    cpp_type,
                    ctx_collection,
                    metadata,
                    &mut template_args,
                )
            })
            .map(|n| n.combine_all())
            .collect();

        // Handle nested types
        // Assumes these nested types exist,
        // which are created in the make_generic type func
        // TODO: Base off a CppType the alias path

        // Add template constraint
        // get all args with constraints
        if !template_args.is_empty() {
            cpp_type.cpp_template = Some(CppTemplate {
                names: template_args,
            });
        }

        cpp_type.cpp_name_components.generics =
            Some(generic_instantiation_args.into_iter().collect_vec());
    }

    fn make_methods(
        &mut self,
        metadata: &Metadata,
        config: &GenerationConfig,
        ctx_collection: &CppContextCollection,
        tdi: TypeDefinitionIndex,
    ) {
        let cpp_type = self.get_mut_cpp_type();
        let t = Self::get_type_definition(metadata, tdi);

        // Then, handle methods
        if t.method_count > 0 {
            // Write comment for methods
            cpp_type.declarations.push(
                CppMember::Comment(CppCommentedString {
                    data: "".to_string(),
                    comment: Some("Methods".to_string()),
                })
                .into(),
            );

            // 2 because each method gets a method struct and method decl
            // a constructor will add an additional one for each
            cpp_type
                .declarations
                .reserve(2 * (t.method_count as usize + 1));
            cpp_type
                .implementations
                .reserve(t.method_count as usize + 1);

            // Then, for each method, write it out
            for (i, _method) in t.methods(metadata.metadata).iter().enumerate() {
                let method_index = MethodIndex::new(t.method_start.index() + i as u32);
                self.create_method(t, method_index, metadata, ctx_collection, config, false);
            }
        }
    }

    fn make_fields(
        &mut self,
        metadata: &Metadata,
        ctx_collection: &CppContextCollection,
        config: &GenerationConfig,
        tdi: TypeDefinitionIndex,
    ) {
        let cpp_type = self.get_mut_cpp_type();
        let t = Self::get_type_definition(metadata, tdi);

        // Then, handle fields
        if t.field_count == 0 {
            return;
        }

        // Write comment for fields
        cpp_type.declarations.push(
            CppMember::Comment(CppCommentedString {
                data: "".to_string(),
                comment: Some("Fields".to_string()),
            })
            .into(),
        );

        // Then, for each field, write it out
        cpp_type.declarations.reserve(t.field_count as usize);
        cpp_type.implementations.reserve(t.field_count as usize);

        let field_offsets = &metadata
            .metadata_registration
            .field_offsets
            .as_ref()
            .unwrap()[tdi.index() as usize];

        let mut offsets = Vec::<u32>::new();
        if let Some(sz) = offsets::get_size_of_type_table(metadata, tdi) {
            if sz.instance_size == 0 {
                // At this point we need to compute the offsets
                debug!(
                    "Computing offsets for TDI: {:?}, as it has a size of 0",
                    tdi
                );
                let _resulting_size = offsets::layout_fields(
                    metadata,
                    t,
                    tdi,
                    cpp_type.generic_instantiations_args_types.as_ref(),
                    Some(&mut offsets),
                );
            }
        }
        let mut offset_iter = offsets.iter();

        for (i, field) in t.fields(metadata.metadata).iter().enumerate() {
            let f_type = metadata
                .metadata_registration
                .types
                .get(field.type_index as usize)
                .unwrap();

            let field_index = FieldIndex::new(t.field_start.index() + i as u32);
            let f_name = field.name(metadata.metadata);

            let f_cpp_name = config.name_cpp_plus(f_name, &[cpp_type.cpp_name().as_str()]);

            let f_offset = match f_type.is_static() || f_type.is_constant() {
                true => 0,
                false => {
                    // If we have a hotfix offset, use that instead
                    // We can safely assume this always returns None even if we "next" past the end
                    let offset = if let Some(computed_offset) = offset_iter.next() {
                        *computed_offset
                    } else {
                        field_offsets[i]
                    };

                    if offset < metadata.object_size() as u32 {
                        warn!("Field {f_name} ({offset:x}) of {} is smaller than object size {:x} is value type {}",
                            t.full_name(metadata.metadata, true),
                            metadata.object_size(),
                            t.is_value_type() || t.is_enum_type()
                        );
                    }

                    // TODO: Is the offset supposed to be smaller than object size for fixups?
                    match t.is_value_type() && offset >= metadata.object_size() as u32 {
                        true => {
                            // value type fixup
                            offset - metadata.object_size() as u32
                        }
                        false => offset,
                    }
                }
            };

            if let TypeData::TypeDefinitionIndex(field_tdi) = f_type.data && metadata.blacklisted_types.contains(&field_tdi) {
                if !cpp_type.is_value_type && !cpp_type.is_enum_type {
                    continue;
                }
                warn!("Value type uses {tdi:?} which is blacklisted! TODO");
            }

            let field_ty_cpp_name = if f_type.is_constant() && f_type.ty == Il2CppTypeEnum::String {
                "::ConstString".to_string()
            } else {
                cpp_type
                    .cppify_name_il2cpp(ctx_collection, metadata, f_type, 0)
                    .combine_all()
            };

            // TODO: Check a flag to look for default values to speed this up
            let def_value = Self::field_default_value(metadata, field_index);

            assert!(def_value.is_none() || (def_value.is_some() && f_type.is_param_optional()));

            let declaring_cpp_template = if cpp_type
                .cpp_template
                .as_ref()
                .is_some_and(|t| !t.names.is_empty())
            {
                cpp_type.cpp_template.clone()
            } else {
                None
            };

            if f_type.is_constant() {
                let def_value = def_value.expect("Constant with no default value?");

                match f_type.ty.is_primitive_builtin() {
                    false => {
                        // other type
                        let field_decl = CppFieldDecl {
                            cpp_name: f_cpp_name,
                            field_ty: field_ty_cpp_name,
                            instance: false,
                            readonly: f_type.is_constant(),
                            value: None,
                            const_expr: false,
                            brief_comment: Some(format!("Field {f_name} value: {def_value}")),
                        };
                        let field_impl = CppFieldImpl {
                            value: def_value,
                            const_expr: true,
                            declaring_type: cpp_type.cpp_name_components.combine_all(),
                            declaring_type_template: declaring_cpp_template,
                            ..field_decl.clone().into()
                        };

                        // get enum type to include impl
                        // this is needed since the enum constructor is not defined
                        // in the declaration
                        // TODO: Make enum ctors inline defined
                        if f_type.valuetype && f_type.ty == Il2CppTypeEnum::Valuetype {
                            let field_cpp_tag: CppTypeTag =
                                CppTypeTag::from_type_data(f_type.data, metadata.metadata);
                            let field_cpp_td_tag: CppTypeTag = field_cpp_tag.get_tdi().into();
                            let field_cpp_type = ctx_collection.get_cpp_type(field_cpp_td_tag);

                            if field_cpp_type.is_some_and(|f| f.is_enum_type) {
                                let field_cpp_context = ctx_collection
                                    .get_context(field_cpp_td_tag)
                                    .expect("No context for cpp enum type");

                                cpp_type.requirements.add_impl_include(
                                    field_cpp_type,
                                    CppInclude::new_context_typeimpl(field_cpp_context),
                                );
                            }
                        }

                        cpp_type
                            .declarations
                            .push(CppMember::FieldDecl(field_decl).into());
                        cpp_type
                            .implementations
                            .push(CppMember::FieldImpl(field_impl).into());
                    }
                    true => {
                        // primitive type
                        let field_decl = CppFieldDecl {
                            cpp_name: f_cpp_name,
                            field_ty: field_ty_cpp_name,
                            instance: false,
                            readonly: f_type.is_constant(),
                            value: Some(def_value),
                            const_expr: true,
                            brief_comment: Some(format!("Field {f_name} offset 0x{f_offset:x}")),
                        };

                        cpp_type
                            .declarations
                            .push(CppMember::FieldDecl(field_decl).into());
                    }
                }
            } else {
                let instance = match t.is_value_type() || t.is_enum_type() {
                    true => {
                        format!("this->{VALUE_WRAPPER_TYPE}<{VALUE_TYPE_WRAPPER_SIZE}>::instance")
                    }
                    false => "this".to_string(),
                };

                let klass_resolver = cpp_type.classof_cpp_name();

                let getter_call = match f_type.is_static() {
                    true => {
                        format!(
                        "return {CORDL_METHOD_HELPER_NAMESPACE}::getStaticField<{field_ty_cpp_name}, \"{f_name}\", {klass_resolver}>();"
                    )
                    }
                    false => {
                        format!(
                            "return {CORDL_METHOD_HELPER_NAMESPACE}::getInstanceField<{field_ty_cpp_name}, 0x{f_offset:x}>({instance});"
                        )
                    }
                };

                let setter_var_name = "value";
                let setter_call = match f_type.is_static() {
                    true => {
                        format!(
                        "{CORDL_METHOD_HELPER_NAMESPACE}::setStaticField<{field_ty_cpp_name}, \"{f_name}\", {klass_resolver}>(std::forward<{field_ty_cpp_name}>({setter_var_name}));"
                    )
                    }
                    false => {
                        format!(
                            "{CORDL_METHOD_HELPER_NAMESPACE}::setInstanceField<{field_ty_cpp_name}, 0x{f_offset:x}>({instance}, std::forward<{field_ty_cpp_name}>({setter_var_name}));"
                        )
                    }
                };

                // don't get a template that has no names
                let useful_template =
                    cpp_type
                        .cpp_template
                        .clone()
                        .and_then(|t| match t.names.is_empty() {
                            true => None,
                            false => Some(t),
                        });

                let is_instance = !f_type.is_static() && !f_type.is_constant();

                let (getter_name, setter_name) = match is_instance {
                    true => (
                        format!("__get_{}", f_cpp_name),
                        format!("__set_{}", f_cpp_name),
                    ),
                    false => (
                        format!("getStaticF_{}", f_cpp_name),
                        format!("setStaticF_{}", f_cpp_name),
                    ),
                };

                let (get_return_type, const_get_return_type) = if is_instance && f_type.valuetype {
                    (
                        format!("{field_ty_cpp_name}&"),
                        format!("{field_ty_cpp_name} const&"),
                    )
                } else {
                    (
                        field_ty_cpp_name.clone(),
                        format!("{} const", field_ty_cpp_name.clone()),
                    )
                };

                let getter_decl = CppMethodDecl {
                    cpp_name: getter_name.clone(),
                    instance: is_instance,
                    return_type: get_return_type,

                    brief: None,
                    body: None, // TODO:
                    // Const if instance for now
                    is_const: false,
                    is_constexpr: !f_type.is_static() || f_type.is_constant(),
                    is_inline: true,
                    is_virtual: false,
                    is_operator: false,
                    is_no_except: false, // TODO:
                    parameters: vec![],
                    prefix_modifiers: vec![],
                    suffix_modifiers: vec![],
                    template: None,
                };

                let const_getter_decl = CppMethodDecl {
                    cpp_name: getter_name,
                    instance: is_instance,
                    return_type: const_get_return_type,

                    brief: None,
                    body: None, // TODO:
                    // Const if instance for now
                    is_const: true,
                    is_constexpr: !f_type.is_static() || f_type.is_constant(),
                    is_inline: true,
                    is_virtual: false,
                    is_operator: false,
                    is_no_except: false, // TODO:
                    parameters: vec![],
                    prefix_modifiers: vec![],
                    suffix_modifiers: vec![],
                    template: None,
                };

                let setter_decl = CppMethodDecl {
                    cpp_name: setter_name,
                    instance: is_instance,
                    return_type: "void".to_string(),

                    brief: None,
                    body: None,      //TODO:
                    is_const: false, // TODO: readonly fields?
                    is_constexpr: !f_type.is_static() || f_type.is_constant(),
                    is_inline: true,
                    is_virtual: false,
                    is_operator: false,
                    is_no_except: false, // TODO:
                    parameters: vec![CppParam {
                        def_value: None,
                        modifiers: "".to_string(),
                        name: setter_var_name.to_string(),
                        ty: field_ty_cpp_name.clone(),
                    }],
                    prefix_modifiers: vec![],
                    suffix_modifiers: vec![],
                    template: None,
                };

                let getter_impl = CppMethodImpl {
                    body: vec![Arc::new(CppLine::make(getter_call.clone()))],
                    declaring_cpp_full_name: cpp_type.cpp_name_components.combine_all(),
                    template: useful_template.clone(),

                    ..getter_decl.clone().into()
                };

                let const_getter_impl = CppMethodImpl {
                    body: vec![Arc::new(CppLine::make(getter_call))],
                    declaring_cpp_full_name: cpp_type.cpp_name_components.combine_all(),
                    template: useful_template.clone(),

                    ..const_getter_decl.clone().into()
                };

                let setter_impl = CppMethodImpl {
                    body: vec![Arc::new(CppLine::make(setter_call))],
                    declaring_cpp_full_name: cpp_type.cpp_name_components.combine_all(),
                    template: useful_template.clone(),

                    ..setter_decl.clone().into()
                };

                if is_instance {
                    // instance fields should declare a cpp property
                    let field_decl = CppPropertyDecl {
                        cpp_name: f_cpp_name,
                        prop_ty: field_ty_cpp_name.clone(),
                        instance: !f_type.is_static() && !f_type.is_constant(),
                        getter: getter_decl.cpp_name.clone().into(),
                        setter: setter_decl.cpp_name.clone().into(),
                        indexable: false,
                        brief_comment: Some(format!("Field {f_name} offset 0x{f_offset:x}")),
                    };

                    cpp_type
                        .declarations
                        .push(CppMember::Property(field_decl).into());
                } else {
                    // static fields can't declare a cpp property
                    let field_comment = CppLine {
                        line: format!("// Static field {f_name}"),
                    };

                    cpp_type
                        .declarations
                        .push(CppMember::CppLine(field_comment).into());
                }

                // decl
                cpp_type
                    .declarations
                    .push(CppMember::MethodDecl(setter_decl).into());

                cpp_type
                    .declarations
                    .push(CppMember::MethodDecl(getter_decl).into());

                // only push the const getter for instance fields
                if is_instance {
                    cpp_type
                        .declarations
                        .push(CppMember::MethodDecl(const_getter_decl).into());
                }

                // impl
                cpp_type
                    .implementations
                    .push(CppMember::MethodImpl(setter_impl).into());

                cpp_type
                    .implementations
                    .push(CppMember::MethodImpl(getter_impl).into());

                // only push the const getter for instance fields
                if is_instance {
                    cpp_type
                        .implementations
                        .push(CppMember::MethodImpl(const_getter_impl).into());
                }
            }
        }
    }

    fn make_parents(
        &mut self,
        metadata: &Metadata,
        ctx_collection: &CppContextCollection,
        tdi: TypeDefinitionIndex,
    ) {
        let cpp_type = self.get_mut_cpp_type();
        let t = &metadata.metadata.global_metadata.type_definitions[tdi];

        let ns = t.namespace(metadata.metadata);
        let name = t.name(metadata.metadata);

        if t.parent_index == u32::MAX {
            // TYPE_ATTRIBUTE_INTERFACE = 0x00000020
            match t.is_interface() {
                true => {
                    // FIXME: should interfaces have a base type? I don't think they need to
                    // cpp_type.inherit.push(INTERFACE_WRAPPER_TYPE.to_string());
                }
                false => {
                    info!("Skipping type: {ns}::{name} because it has parent index: {} and is not an interface!", t.parent_index);
                }
            }
            return;
        }

        let parent_type = metadata
            .metadata_registration
            .types
            .get(t.parent_index as usize)
            .unwrap_or_else(|| panic!("NO PARENT! But valid index found: {}", t.parent_index));

        let parent_ty: CppTypeTag = CppTypeTag::from_type_data(parent_type.data, metadata.metadata);

        // handle value types and enum types specially
        match t.is_value_type() || t.is_enum_type() {
            // parent will be a value wrapper type
            // which will have the size
            // OF THE TYPE ITSELF, NOT PARENT
            true => {
                let size = cpp_type
                    .calculated_size
                    .expect("No size for value/enum type!");

                if t.is_enum_type() {
                    cpp_type.requirements.needs_enum_include();
                } else if t.is_value_type() {
                    cpp_type.requirements.needs_value_include();
                }

                let wrapper = wrapper_type_for_tdi(t);

                cpp_type.inherit.push(format!("{wrapper}<0x{size:x}>"));
            }
            // handle as reference type
            false => {
                // if the parent is just object, push wrapper type instead
                if parent_type.ty == Il2CppTypeEnum::Object {
                    cpp_type.requirements.need_wrapper();
                    cpp_type.inherit.push(OBJECT_WRAPPER_TYPE.to_string());
                } else {
                    // make sure our parent is intended
                    assert!(
                        matches!(
                            parent_type.ty,
                            Il2CppTypeEnum::Class
                            | Il2CppTypeEnum::Genericinst
                        ),
                        "Not a class, object or generic inst!"
                    );

<<<<<<< HEAD
                // We have a parent, lets do something with it
                let inherit_type =
                    cpp_type.cppify_name_il2cpp(ctx_collection, metadata, parent_type, usize::MAX);

                if matches!(
                    parent_type.ty,
                    Il2CppTypeEnum::Class | Il2CppTypeEnum::Genericinst
                ) {
                    // TODO: Figure out why some generic insts don't work here
                    let parent_tdi: TypeDefinitionIndex = parent_ty.into();

                    let base_type_context = ctx_collection
                                    .get_context(parent_ty)
                                    .or_else(|| ctx_collection.get_context(parent_tdi.into()))
                                    .unwrap_or_else(|| {
                                        panic!(
                                        "No CppContext for base type {inherit_type:?}. Using tag {parent_ty:?}"
                                    )
                                    });

                    let base_type_cpp_type = ctx_collection
                        .get_cpp_type(parent_ty)
                        .or_else(|| ctx_collection.get_cpp_type(parent_tdi.into()))
                        .unwrap_or_else(|| {
                            panic!(
                                "No CppType for base type {inherit_type:?}. Using tag {parent_ty:?}"
                            )
                        });
=======
                    // We have a parent, lets do something with it
                    let inherit_type = cpp_type.cppify_name_il2cpp(
                        ctx_collection,
                        metadata,
                        parent_type,
                        usize::MAX,
                        false,
                    );

                    if matches!(
                        parent_type.ty,
                        Il2CppTypeEnum::Class | Il2CppTypeEnum::Genericinst
                    ) {
                        // TODO: Figure out why some generic insts don't work here
                        let parent_tdi: TypeDefinitionIndex = parent_ty.into();

                        let base_type_context = ctx_collection
                        .get_context(parent_ty)
                        .or_else(|| ctx_collection.get_context(parent_tdi.into()))
                        .unwrap_or_else(|| {
                            panic!(
                                            "No CppContext for base type {inherit_type}. Using tag {parent_ty:?}"
                                        )
                                        });

                                        let base_type_cpp_type = ctx_collection
                                        .get_cpp_type(parent_ty)
                                        .or_else(|| ctx_collection.get_cpp_type(parent_tdi.into()))
                                        .unwrap_or_else(|| {
                                panic!(
                                    "No CppType for base type {inherit_type}. Using tag {parent_ty:?}"
                                )
                            });
>>>>>>> 9db5df4d

                            cpp_type.requirements.add_impl_include(
                                Some(base_type_cpp_type),
                            CppInclude::new_context_typeimpl(base_type_context),
                        )
                    }

<<<<<<< HEAD
                cpp_type
                    .inherit
                    .push(inherit_type.remove_pointer().combine_all());
=======
                    cpp_type.inherit.push(inherit_type);
                }
>>>>>>> 9db5df4d
            }
        }
    }

    fn make_interfaces(
        &mut self,
        metadata: &Metadata<'_>,
        ctx_collection: &CppContextCollection,
        tdi: TypeDefinitionIndex,
    ) {
        let cpp_type = self.get_mut_cpp_type();
        let t = &metadata.metadata.global_metadata.type_definitions[tdi];

        for &interface_index in t.interfaces(metadata.metadata) {
            let int_ty = &metadata.metadata_registration.types[interface_index as usize];

            // We have an interface, lets do something with it
            let interface_cpp_name = cpp_type
                .cppify_name_il2cpp(ctx_collection, metadata, int_ty, 0)
                .remove_pointer()
                .combine_all();

            let method_decl = CppMethodDecl {
                body: Default::default(),
                brief: Some(format!("Convert operator to {interface_cpp_name:?}")),
                cpp_name: interface_cpp_name.clone(),
                return_type: "".to_string(),
                instance: true,
                is_const: false,
                is_constexpr: true,
                is_no_except: !t.is_value_type() && !t.is_enum_type(),
                is_operator: true,
                is_virtual: false,
                is_inline: true,
                parameters: vec![],
                template: None,
                prefix_modifiers: vec![],
                suffix_modifiers: vec![],
            };

            let method_impl_template = if cpp_type
                .cpp_template
                .as_ref()
                .is_some_and(|c| !c.names.is_empty())
            {
                cpp_type.cpp_template.clone()
            } else {
                None
            };

            let convert_line = match t.is_value_type() || t.is_enum_type() {
                true => {
                    // box
                    "static_cast<void*>(::cordl_internals::Box(this))".to_string()
                }
                false => "static_cast<void*>(this)".to_string(),
            };

            let method_impl = CppMethodImpl {
                body: vec![Arc::new(CppLine::make(format!(
                    "return static_cast<{interface_cpp_name}>({convert_line});"
                )))],
                declaring_cpp_full_name: cpp_type.cpp_name_components.combine_all(),
                template: method_impl_template,
                ..method_decl.clone().into()
            };
            cpp_type
                .declarations
                .push(CppMember::MethodDecl(method_decl).into());

            cpp_type
                .implementations
                .push(CppMember::MethodImpl(method_impl).into());
        }
    }

    fn make_nested_types(
        &mut self,
        metadata: &Metadata,
        ctx_collection: &CppContextCollection,
        config: &GenerationConfig,
        tdi: TypeDefinitionIndex,
    ) {
        let cpp_type = self.get_mut_cpp_type();
        let t = &metadata.metadata.global_metadata.type_definitions[tdi];

        if t.nested_type_count == 0 {
            return;
        }

        let generic_instantiation_args = cpp_type.cpp_name_components.generics.clone();

        let aliases = t
            .nested_types(metadata.metadata)
            .iter()
            .filter(|t| !metadata.blacklisted_types.contains(t))
            .map(|nested_tdi| {
                let nested_td = &metadata.metadata.global_metadata.type_definitions[*nested_tdi];
                let nested_tag = CppTypeTag::TypeDefinitionIndex(*nested_tdi);

                let nested_context = ctx_collection
                    .get_context(nested_tag)
                    .expect("Unable to find CppContext");
                let nested = ctx_collection
                    .get_cpp_type(nested_tag)
                    .expect("Unable to find nested CppType");

                let alias = CppUsingAlias::from_cpp_type(
                    config.name_cpp(nested_td.name(metadata.metadata)),
                    nested,
                    generic_instantiation_args.clone(),
                    // if no generic args are made, we can do the generic fixup
                    // ORDER OF PASSES MATTERS
                    nested.generic_instantiations_args_types.is_none(),
                );
                let fd = CppForwardDeclare::from_cpp_type(nested);
                let inc = CppInclude::new_context_typedef(nested_context);

                (alias, fd, inc)
            })
            .collect_vec();

        for (alias, fd, inc) in aliases {
            cpp_type
                .declarations
                .insert(0, CppMember::CppUsingAlias(alias).into());
            cpp_type.requirements.add_forward_declare((fd, inc));
        }

        // forward

        // old way of making nested types

        // let mut nested_types: Vec<CppType> = Vec::with_capacity(t.nested_type_count as usize);

        // for &nested_type_index in t.nested_types(metadata.metadata) {
        //     let nt_ty = &metadata.metadata.global_metadata.type_definitions[nested_type_index];

        //     // We have a parent, lets do something with it
        //     let nested_type = CppType::make_cpp_type(
        //         metadata,
        //         config,
        //         CppTypeTag::TypeDefinitionIndex(nested_type_index),
        //         nested_type_index,
        //     );

        //     match nested_type {
        //         Some(unwrapped) => nested_types.push(unwrapped),
        //         None => info!("Failed to make nested CppType {nt_ty:?}"),
        //     };
        // }

        // cpp_type.nested_types = nested_types.into_iter().map(|t| (t.self_tag, t)).collect()
    }

    fn make_properties(
        &mut self,
        metadata: &Metadata,
        ctx_collection: &CppContextCollection,
        config: &GenerationConfig,
        tdi: TypeDefinitionIndex,
    ) {
        let cpp_type = self.get_mut_cpp_type();
        let t = Self::get_type_definition(metadata, tdi);

        // Then, handle properties
        if t.property_count == 0 {
            return;
        }
        // Write comment for properties
        cpp_type.declarations.push(
            CppMember::Comment(CppCommentedString {
                data: "".to_string(),
                comment: Some("Properties".to_string()),
            })
            .into(),
        );
        cpp_type.declarations.reserve(t.property_count as usize);
        // Then, for each field, write it out
        for prop in t.properties(metadata.metadata) {
            let p_name = prop.name(metadata.metadata);
            let p_setter = (prop.set != u32::MAX).then(|| prop.set_method(t, metadata.metadata));
            let p_getter = (prop.get != u32::MAX).then(|| prop.get_method(t, metadata.metadata));

            // if this is a static property, skip emitting a cpp property since those can't be static
            if p_getter.or(p_setter).unwrap().is_static_method() {
                continue;
            }

            let p_type_index = match p_getter {
                Some(g) => g.return_type as usize,
                None => p_setter.unwrap().parameters(metadata.metadata)[0].type_index as usize,
            };

            let p_type = metadata
                .metadata_registration
                .types
                .get(p_type_index)
                .unwrap();

            let p_ty_cpp_name = cpp_type
                .cppify_name_il2cpp(ctx_collection, metadata, p_type, 0)
                .combine_all();

            let _method_map = |p: MethodIndex| {
                let method_calc = metadata.method_calculations.get(&p).unwrap();
                CppMethodData {
                    estimated_size: method_calc.estimated_size,
                    addrs: method_calc.addrs,
                }
            };

            let _abstr = p_getter.is_some_and(|p| p.is_abstract_method())
                || p_setter.is_some_and(|p| p.is_abstract_method());

            let index = p_getter.is_some_and(|p| p.parameter_count > 0);

            // Need to include this type
            cpp_type.declarations.push(
                CppMember::Property(CppPropertyDecl {
                    cpp_name: config.name_cpp(p_name),
                    prop_ty: p_ty_cpp_name.clone(),
                    // methods generated in make_methods
                    setter: p_setter.map(|m| config.name_cpp(m.name(metadata.metadata))),
                    getter: p_getter.map(|m| config.name_cpp(m.name(metadata.metadata))),
                    indexable: index,
                    brief_comment: None,
                    instance: true,
                })
                .into(),
            );
        }
    }

    fn create_size_assert(&mut self) {
        let cpp_type = self.get_mut_cpp_type();
        if cpp_type.cpp_name() == "System.Object" {
            // skip assert on system object because it will be wrong
            return;
        }

        // FIXME: make this work with templated types that either: have a full template (complete instantiation), or only require a pointer (size should be stable)
        // for now, skip templated types
        if cpp_type.cpp_template.is_some() {
            return;
        }

        if let Some(size) = cpp_type.calculated_size {
            let cpp_name = cpp_type.cpp_name_components.remove_pointer().combine_all();

            let assert = CppStaticAssert {
                condition: format!("::cordl_internals::size_check_v<::{cpp_name}, 0x{size:x}>"),
                message: Some("Size mismatch!".to_string()),
            };

            cpp_type.nonmember_declarations.push(Rc::new(CppNonMember::CppStaticAssert(assert)));
        } else {
            todo!("Why does this type not have a valid size??? {cpp_type:?}");
        }
    }

    fn create_ref_size(&mut self) {
        let cpp_type = self.get_mut_cpp_type();
        if let Some(size) = cpp_type.calculated_size {
            cpp_type.declarations.push(
                CppMember::FieldDecl(CppFieldDecl {
                    cpp_name: REFERENCE_TYPE_WRAPPER_SIZE.to_string(),
                    field_ty: "auto".to_string(),
                    instance: false,
                    readonly: false,
                    const_expr: true,
                    value: Some(format!("0x{size:x}")),
                    brief_comment: Some("The size of the true reference type".to_string()),
                })
                .into(),
            );

            // here we push an instance field like uint8_t __fields[total_size - base_size] to make sure ref types are the exact size they should be
            let fixup_size = match cpp_type.inherit.first() {
                Some(base_type) => format!("0x{size:x} - sizeof({base_type})"),
                None => format!("0x{size:x}"),
            };

            cpp_type.declarations.push(
                CppMember::FieldDecl(CppFieldDecl {
                    cpp_name: format!("{REFERENCE_TYPE_FIELD_SIZE}[{fixup_size}]"),
                    field_ty: "uint8_t".to_string(),
                    instance: true,
                    readonly: false,
                    const_expr: false,
                    value: None,
                    brief_comment: Some(
                        "The size this ref type adds onto its base type, may evaluate to 0"
                            .to_string(),
                    ),
                })
                .into(),
            );
        } else {
            todo!("Why does this type not have a valid size??? {:?}", cpp_type);
        }
    }
    fn create_enum_backing_type_constant(
        &mut self,
        metadata: &Metadata,
        ctx_collection: &CppContextCollection,
        tdi: TypeDefinitionIndex,
    ) {
        let cpp_type = self.get_mut_cpp_type();

        let t = Self::get_type_definition(metadata, tdi);

        let backing_field_idx = t.element_type_index as usize;
        let backing_field_ty = &metadata.metadata_registration.types[backing_field_idx];

        let enum_base = cpp_type
            .cppify_name_il2cpp(ctx_collection, metadata, backing_field_ty, 0)
            .remove_pointer()
            .combine_all();

        cpp_type.declarations.push(
            CppMember::CppUsingAlias(CppUsingAlias {
                alias: __CORDL_BACKING_ENUM_TYPE.to_string(),
                result: enum_base,
                template: None,
            })
            .into(),
        );
    }

    fn create_enum_wrapper(
        &mut self,
        metadata: &Metadata,
        ctx_collection: &CppContextCollection,
        tdi: TypeDefinitionIndex,
    ) {
        let cpp_type = self.get_mut_cpp_type();
        let t = Self::get_type_definition(metadata, tdi);
        let unwrapped_name = format!("__{}_Unwrapped", cpp_type.cpp_name());
        let backing_field = metadata
            .metadata_registration
            .types
            .get(t.element_type_index as usize)
            .unwrap();

        let enum_base = cpp_type
            .cppify_name_il2cpp(ctx_collection, metadata, backing_field, 0)
            .remove_pointer()
            .combine_all();

        let enum_entries = t
            .fields(metadata.metadata)
            .iter()
            .enumerate()
            .map(|(i, field)| {
                let field_index = FieldIndex::new(t.field_start.index() + i as u32);

                (field_index, field)
            })
            .filter_map(|(field_index, field)| {
                let f_type = metadata
                    .metadata_registration
                    .types
                    .get(field.type_index as usize)
                    .unwrap();

                f_type.is_static().then(|| {
                    // enums static fields are always the enum values
                    let f_name = field.name(metadata.metadata);
                    let value = Self::field_default_value(metadata, field_index)
                        .expect("Enum without value!");

                    // prepend enum name with __E_ to prevent accidentally creating enum values that are reserved for builtin macros
                    format!("__E_{f_name} = {value},")
                })
            })
            .map(|s| -> CppMember { CppMember::CppLine(s.into()) });

        let nested_struct = CppNestedStruct {
            base_type: Some(enum_base),
            declaring_name: unwrapped_name.clone(),
            is_class: false,
            is_enum: true,
            declarations: enum_entries.map(Rc::new).collect(),
        };
        cpp_type
            .declarations
            .push(CppMember::NestedStruct(nested_struct).into());

        let operator_body = format!(
            "return std::bit_cast<{unwrapped_name}>(this->{}::instance);",
            cpp_type.inherit.first().unwrap()
        );
        let operator_decl = CppMethodDecl {
            cpp_name: Default::default(),
            instance: true,
            return_type: unwrapped_name,

            brief: Some("Conversion into unwrapped enum value".to_string()),
            body: Some(vec![Arc::new(CppLine::make(operator_body))]), // TODO:
            is_const: true,
            is_constexpr: true,
            is_virtual: false,
            is_operator: true,
            is_no_except: true, // TODO:
            parameters: vec![],
            prefix_modifiers: vec![],
            suffix_modifiers: vec![],
            template: None,
            is_inline: true,
        };

        cpp_type
            .declarations
            .push(CppMember::MethodDecl(operator_decl).into());
    }

    fn create_valuetype_field_wrapper(&mut self) {
        let cpp_type = self.get_mut_cpp_type();
        if cpp_type.calculated_size.is_none() {
            todo!("Why does this type not have a valid size??? {:?}", cpp_type);
        }

        let size = cpp_type.calculated_size.unwrap();

        cpp_type.requirements.needs_byte_include();
        cpp_type.declarations.push(
            CppMember::FieldDecl(CppFieldDecl {
                cpp_name: VALUE_TYPE_WRAPPER_SIZE.to_string(),
                field_ty: "auto".to_string(),
                instance: false,
                readonly: false,
                const_expr: true,
                value: Some(format!("0x{size:x}")),
                brief_comment: Some("The size of the true value type".to_string()),
            })
            .into(),
        );

        cpp_type.declarations.push(
            CppMember::ConstructorDecl(CppConstructorDecl {
                cpp_name: cpp_type.cpp_name().clone(),
                parameters: vec![CppParam {
                    name: "instance".to_string(),
                    ty: format!("std::array<std::byte, {VALUE_TYPE_WRAPPER_SIZE}>"),
                    modifiers: Default::default(),
                    def_value: None,
                }],
                template: None,
                is_constexpr: true,
                is_explicit: true,
                is_default: false,
                is_no_except: true,
                is_delete: false,
                base_ctor: Some((
                    cpp_type.inherit.get(0).unwrap().to_string(),
                    "instance".to_string(),
                )),
                initialized_values: Default::default(),
                brief: Some(
                    "Constructor that lets you initialize the internal array explicitly".into(),
                ),
                body: Some(vec![]),
            })
            .into(),
        );
    }

    fn create_valuetype_constructor(
        &mut self,
        metadata: &Metadata,
        ctx_collection: &CppContextCollection,
        config: &GenerationConfig,
        tdi: TypeDefinitionIndex,
    ) {
        let cpp_type = self.get_mut_cpp_type();

        let t = &metadata.metadata.global_metadata.type_definitions[tdi];

        let instance_fields = t
            .fields(metadata.metadata)
            .iter()
            .filter_map(|field| {
                let f_type = metadata
                    .metadata_registration
                    .types
                    .get(field.type_index as usize)
                    .unwrap();

                // ignore statics or constants
                if f_type.is_static() || f_type.is_constant() {
                    return None;
                }

                let f_type_cpp_name = cpp_type
                    .cppify_name_il2cpp(ctx_collection, metadata, f_type, 0)
                    .combine_all();

                // Get the inner type of a Generic Inst
                // e.g ReadOnlySpan<char> -> ReadOnlySpan<T>
                let def_value = Self::type_default_value(metadata, Some(cpp_type), f_type);

                let f_cpp_name = config.name_cpp_plus(
                    field.name(metadata.metadata),
                    &[cpp_type.cpp_name().as_str()],
                );

                Some(CppParam {
                    name: f_cpp_name,
                    ty: f_type_cpp_name,
                    modifiers: "".to_string(),
                    // no default value for first param
                    def_value: Some(def_value),
                })
            })
            .collect_vec();

        if !instance_fields.is_empty() {
            // Maps into the first parent -> ""
            // so then Parent()
            let base_ctor = cpp_type.inherit.get(0).map(|s| (s.clone(), "".to_string()));

            let body: Vec<Arc<dyn Writable>> = instance_fields
                .iter()
                .map(|p| {
                    let name = &p.name;
                    CppLine::make(format!("this->{name} = {name};"))
                })
                .map(Arc::new)
                // Why is this needed? _sigh_
                .map(|arc| -> Arc<dyn Writable> { arc })
                .collect_vec();

            let params_no_def = instance_fields
                .iter()
                .cloned()
                .map(|mut c| {
                    c.def_value = None;
                    c
                })
                .collect_vec();

            let constructor_decl = CppConstructorDecl {
                cpp_name: cpp_type.cpp_name().clone(),
                template: None,
                is_constexpr: true,
                is_explicit: false,
                is_default: false,
                is_no_except: true,
                is_delete: false,

                base_ctor,
                initialized_values: HashMap::new(),
                // initialize values with params
                // initialized_values: instance_fields
                //     .iter()
                //     .map(|p| (p.name.to_string(), p.name.to_string()))
                //     .collect(),
                parameters: params_no_def,
                brief: None,
                body: None,
            };

            let method_impl_template = if cpp_type
                .cpp_template
                .as_ref()
                .is_some_and(|c| !c.names.is_empty())
            {
                cpp_type.cpp_template.clone()
            } else {
                None
            };

            let constructor_impl = CppConstructorImpl {
                body,
                template: method_impl_template,
                parameters: instance_fields,
                declaring_full_name: cpp_type.cpp_name_components.remove_pointer().combine_all(),
                ..constructor_decl.clone().into()
            };

            cpp_type
                .declarations
                .push(CppMember::ConstructorDecl(constructor_decl).into());
            cpp_type
                .implementations
                .push(CppMember::ConstructorImpl(constructor_impl).into());
        }

        // create the various copy and move ctors and operators
        let cpp_name = cpp_type.cpp_name();
        let wrapper = format!("{VALUE_WRAPPER_TYPE}<{VALUE_TYPE_WRAPPER_SIZE}>::instance");

        let move_ctor = CppConstructorDecl {
            cpp_name: cpp_name.clone(),
            parameters: vec![CppParam {
                ty: cpp_name.clone(),
                name: "".to_string(),
                modifiers: "&&".to_string(),
                def_value: None,
            }],
            template: None,
            is_constexpr: true,
            is_explicit: false,
            is_default: true,
            is_no_except: false,
            is_delete: false,
            base_ctor: None,
            initialized_values: Default::default(),
            brief: None,
            body: None,
        };

        let copy_ctor = CppConstructorDecl {
            cpp_name: cpp_name.clone(),
            parameters: vec![CppParam {
                ty: cpp_name.clone(),
                name: "".to_string(),
                modifiers: "const &".to_string(),
                def_value: None,
            }],
            template: None,
            is_constexpr: true,
            is_explicit: false,
            is_default: true,
            is_no_except: false,
            is_delete: false,
            base_ctor: None,
            initialized_values: Default::default(),
            brief: None,
            body: None,
        };

        let move_operator_eq = CppMethodDecl {
            cpp_name: "operator=".to_string(),
            return_type: format!("{cpp_name}&"),
            parameters: vec![CppParam {
                ty: cpp_name.clone(),
                name: "o".to_string(),
                modifiers: "&&".to_string(),
                def_value: None,
            }],
            instance: true,
            template: None,
            suffix_modifiers: vec![],
            prefix_modifiers: vec![],
            is_virtual: false,
            is_constexpr: true,
            is_const: false,
            is_no_except: true,
            is_operator: false,
            is_inline: false,
            brief: None,
            body: Some(vec![
                Arc::new(CppLine::make(format!(
                    "this->{wrapper} = std::move(o.{wrapper});"
                ))),
                Arc::new(CppLine::make("return *this;".to_string())),
            ]),
        };

        let copy_operator_eq = CppMethodDecl {
            cpp_name: "operator=".to_string(),
            return_type: format!("{cpp_name}&"),
            parameters: vec![CppParam {
                ty: cpp_name.clone(),
                name: "o".to_string(),
                modifiers: "const &".to_string(),
                def_value: None,
            }],
            instance: true,
            template: None,
            suffix_modifiers: vec![],
            prefix_modifiers: vec![],
            is_virtual: false,
            is_constexpr: true,
            is_const: false,
            is_no_except: true,
            is_operator: false,
            is_inline: false,
            brief: None,
            body: Some(vec![
                Arc::new(CppLine::make(format!("this->{wrapper} = o.{wrapper};"))),
                Arc::new(CppLine::make("return *this;".to_string())),
            ]),
        };

        cpp_type
            .declarations
            .push(CppMember::ConstructorDecl(move_ctor).into());
        cpp_type
            .declarations
            .push(CppMember::ConstructorDecl(copy_ctor).into());
        cpp_type
            .declarations
            .push(CppMember::MethodDecl(move_operator_eq).into());
        cpp_type
            .declarations
            .push(CppMember::MethodDecl(copy_operator_eq).into());
    }

    fn create_ref_default_constructor(&mut self) {
        let cpp_type = self.get_mut_cpp_type();
        let cpp_name = cpp_type.cpp_name().clone();

        let cs_name = cpp_type.name().clone();

        // Skip if System.ValueType or System.Enum
        if cpp_type.namespace() == "System" && (cs_name == "ValueType" || cs_name == "Enum") {
            return;
        }

        let default_ctor = CppConstructorDecl {
            cpp_name: cpp_name.clone(),
            parameters: vec![],
            template: None,
            is_constexpr: true,
            is_explicit: false,
            is_default: true,
            is_no_except: true,
            is_delete: false,

            base_ctor: None,
            initialized_values: HashMap::new(),
            brief: None,
            body: None,
        };
        let copy_ctor = CppConstructorDecl {
            cpp_name: cpp_name.clone(),
            parameters: vec![CppParam {
                name: "".to_string(),
                modifiers: " const&".to_string(),
                ty: cpp_name.clone(),
                def_value: None,
            }],
            template: None,
            is_constexpr: true,
            is_explicit: false,
            is_default: true,
            is_no_except: true,
            is_delete: false,

            base_ctor: None,
            initialized_values: HashMap::new(),
            brief: None,
            body: None,
        };
        let move_ctor = CppConstructorDecl {
            cpp_name: cpp_name.clone(),
            parameters: vec![CppParam {
                name: "".to_string(),
                modifiers: "&&".to_string(),
                ty: cpp_name.clone(),
                def_value: None,
            }],
            template: None,
            is_constexpr: true,
            is_explicit: false,
            is_default: true,
            is_no_except: true,
            is_delete: false,

            base_ctor: None,
            initialized_values: HashMap::new(),
            brief: None,
            body: None,
        };

        cpp_type
            .declarations
            .push(CppMember::ConstructorDecl(default_ctor).into());
        cpp_type
            .declarations
            .push(CppMember::ConstructorDecl(copy_ctor).into());
        cpp_type
            .declarations
            .push(CppMember::ConstructorDecl(move_ctor).into());

        // Delegates and such are reference types with no inheritance
        if cpp_type.inherit.is_empty() {
            return;
        }

        let base_type = cpp_type
            .inherit
            .get(0)
            .expect("No parent for reference type?");

        cpp_type.declarations.push(
            CppMember::ConstructorDecl(CppConstructorDecl {
                cpp_name: cpp_name.clone(),
                parameters: vec![CppParam {
                    name: "ptr".to_string(),
                    modifiers: "".to_string(),
                    ty: "void*".to_string(),
                    def_value: None,
                }],
                template: None,
                is_constexpr: true,
                is_explicit: true,
                is_default: false,
                is_no_except: true,
                is_delete: false,

                base_ctor: Some((base_type.clone(), "ptr".to_string())),
                initialized_values: HashMap::new(),
                brief: None,
                body: Some(vec![]),
            })
            .into(),
        );
    }
    fn make_interface_constructors(&mut self) {
        let cpp_type = self.get_mut_cpp_type();
        let cpp_name = cpp_type.cpp_name().clone();

        let base_type = cpp_type
            .inherit
            .get(0)
            .expect("No parent for interface type?");

        cpp_type.declarations.push(
            CppMember::ConstructorDecl(CppConstructorDecl {
                cpp_name: cpp_name.clone(),
                parameters: vec![CppParam {
                    name: "ptr".to_string(),
                    modifiers: "".to_string(),
                    ty: "void*".to_string(),
                    def_value: None,
                }],
                template: None,
                is_constexpr: true,
                is_explicit: true,
                is_default: false,
                is_no_except: true,
                is_delete: false,

                base_ctor: Some((base_type.clone(), "ptr".to_string())),
                initialized_values: HashMap::new(),
                brief: None,
                body: Some(vec![]),
            })
            .into(),
        );
    }
    fn create_ref_default_operators(&mut self) {
        let cpp_type = self.get_mut_cpp_type();
        let cpp_name = cpp_type.cpp_name();

        // Skip if System.ValueType or System.Enum
        if cpp_type.namespace() == "System"
            && (cpp_type.cpp_name() == "ValueType" || cpp_type.cpp_name() == "Enum")
        {
            return;
        }

        // Delegates and such are reference types with no inheritance
        if cpp_type.inherit.is_empty() {
            return;
        }

        cpp_type.declarations.push(
            CppMember::CppLine(CppLine {
                line: format!(
                    "
  constexpr {cpp_name}& operator=(std::nullptr_t) noexcept {{
    this->{REFERENCE_WRAPPER_INSTANCE_NAME} = nullptr;
    return *this;
  }};

  constexpr {cpp_name}& operator=(void* o) noexcept {{
    this->{REFERENCE_WRAPPER_INSTANCE_NAME} = o;
    return *this;
  }};

  constexpr {cpp_name}& operator=({cpp_name}&& o) noexcept = default;
  constexpr {cpp_name}& operator=({cpp_name} const& o) noexcept = default;
                "
                ),
            })
            .into(),
        );
    }

    fn delete_move_ctor(&mut self) {
        let cpp_type = self.get_mut_cpp_type();
        let t = &cpp_type.cpp_name_components.name;

        let move_ctor = CppConstructorDecl {
            cpp_name: t.clone(),
            parameters: vec![CppParam {
                def_value: None,
                modifiers: "&&".to_string(),
                name: "".to_string(),
                ty: t.clone(),
            }],
            template: None,
            is_constexpr: false,
            is_explicit: false,
            is_default: false,
            is_no_except: false,
            is_delete: true,
            base_ctor: None,
            initialized_values: Default::default(),
            brief: Some("delete move ctor to prevent accidental deref moves".to_string()),
            body: None,
        };

        cpp_type
            .declarations
            .push(CppMember::ConstructorDecl(move_ctor).into());
    }

    fn delete_copy_ctor(&mut self) {
        let cpp_type = self.get_mut_cpp_type();
        let t = &cpp_type.cpp_name_components.name;

        let move_ctor = CppConstructorDecl {
            cpp_name: t.clone(),
            parameters: vec![CppParam {
                def_value: None,
                modifiers: "const&".to_string(),
                name: "".to_string(),
                ty: t.clone(),
            }],
            template: None,
            is_constexpr: false,
            is_explicit: false,
            is_default: false,
            is_no_except: false,
            is_delete: true,
            base_ctor: None,
            initialized_values: Default::default(),
            brief: Some("delete copy ctor to prevent accidental deref copies".to_string()),
            body: None,
        };

        cpp_type
            .declarations
            .push(CppMember::ConstructorDecl(move_ctor).into());
    }

    fn create_ref_constructor(
        cpp_type: &mut CppType,
        declaring_type: &Il2CppTypeDefinition,
        m_params: &[CppParam],
        template: &Option<CppTemplate>,
    ) {
        if declaring_type.is_value_type() || declaring_type.is_enum_type() {
            return;
        }

        let params_no_default = m_params
            .iter()
            .cloned()
            .map(|mut c| {
                c.def_value = None;
                c
            })
            .collect_vec();

        let ty_full_cpp_name = cpp_type.cpp_name_components.combine_all();

        let decl: CppMethodDecl = CppMethodDecl {
            cpp_name: "New_ctor".into(),
            return_type: ty_full_cpp_name.clone(),
            parameters: params_no_default,
            template: template.clone(),
            body: None, // TODO:
            brief: None,
            is_no_except: false,
            is_constexpr: false,
            instance: false,
            is_const: false,
            is_operator: false,
            is_virtual: false,
            is_inline: true,
            prefix_modifiers: vec![],
            suffix_modifiers: vec![],
        };

        // To avoid trailing ({},)
        let base_ctor_params = CppParam::params_names(&decl.parameters).join(", ");

        let allocate_call =
            format!("THROW_UNLESS(::il2cpp_utils::New<{ty_full_cpp_name}>({base_ctor_params}))");

        let declaring_template = if cpp_type
            .cpp_template
            .as_ref()
            .is_some_and(|t| !t.names.is_empty())
        {
            cpp_type.cpp_template.clone()
        } else {
            None
        };

        let cpp_constructor_impl = CppMethodImpl {
            body: vec![Arc::new(CppLine::make(format!("return {allocate_call};")))],

            declaring_cpp_full_name: cpp_type.cpp_name_components.remove_pointer().combine_all(),
            parameters: m_params.to_vec(),
            template: declaring_template,
            ..decl.clone().into()
        };

        cpp_type
            .implementations
            .push(CppMember::MethodImpl(cpp_constructor_impl).into());

        cpp_type
            .declarations
            .push(CppMember::MethodDecl(decl).into());
    }

    fn create_method(
        &mut self,
        declaring_type: &Il2CppTypeDefinition,
        method_index: MethodIndex,

        metadata: &Metadata,
        ctx_collection: &CppContextCollection,
        config: &GenerationConfig,
        is_generic_method_inst: bool,
    ) {
        let method = &metadata.metadata.global_metadata.methods[method_index];
        let cpp_type = self.get_mut_cpp_type();

        // TODO: sanitize method name for c++
        let m_name = method.name(metadata.metadata);
        if m_name == ".cctor" {
            // info!("Skipping {}", m_name);
            return;
        }

        let m_ret_type = metadata
            .metadata_registration
            .types
            .get(method.return_type as usize)
            .unwrap();

        let mut m_params_with_def: Vec<CppParam> =
            Vec::with_capacity(method.parameter_count as usize);

        for (pi, param) in method.parameters(metadata.metadata).iter().enumerate() {
            let param_index = ParameterIndex::new(method.parameter_start.index() + pi as u32);
            let param_type = metadata
                .metadata_registration
                .types
                .get(param.type_index as usize)
                .unwrap();

            let def_value = Self::param_default_value(metadata, param_index);

            let make_param_cpp_type_name = |cpp_type: &mut CppType| -> String {
                let full_name = param_type.full_name(metadata.metadata);
                if full_name == "System.Enum" {
                    cpp_type.requirements.needs_enum_include();
                    ENUM_PTR_TYPE.into()
                } else if full_name == "System.ValueType" {
                    cpp_type.requirements.needs_value_include();
                    VT_PTR_TYPE.into()
                } else {
                    cpp_type
                        .cppify_name_il2cpp(ctx_collection, metadata, param_type, 0)
                        .combine_all()
                }
            };

            let param_cpp_name = {
                let fixup_name = match is_generic_method_inst {
                    false => cpp_type.il2cpp_mvar_use_param_name(
                        metadata,
                        method_index,
                        make_param_cpp_type_name,
                        param_type,
                    ),
                    true => make_param_cpp_type_name(cpp_type),
                };

                cpp_type.il2cpp_byref(fixup_name, param_type)
            };

            m_params_with_def.push(CppParam {
                name: config.name_cpp(param.name(metadata.metadata)),
                def_value,
                ty: param_cpp_name,
                modifiers: "".to_string(),
            });
        }

        let m_params_no_def: Vec<CppParam> = m_params_with_def
            .iter()
            .cloned()
            .map(|mut p| {
                p.def_value = None;
                p
            })
            .collect_vec();

        // TODO: Add template<typename ...> if a generic inst e.g
        // T UnityEngine.Component::GetComponent<T>() -> bs_hook::Il2CppWrapperType UnityEngine.Component::GetComponent()
        let template = if method.generic_container_index.is_valid() {
            match is_generic_method_inst {
                true => Some(CppTemplate { names: vec![] }),
                false => {
                    let generics = method
                        .generic_container(metadata.metadata)
                        .unwrap()
                        .generic_parameters(metadata.metadata)
                        .iter()
                        .map(|param| param.name(metadata.metadata).to_string());

                    Some(CppTemplate::make_typenames(generics))
                }
            }
        } else {
            None
        };

        let declaring_type_template = if cpp_type
            .cpp_template
            .as_ref()
            .is_some_and(|t| !t.names.is_empty())
        {
            cpp_type.cpp_template.clone()
        } else {
            None
        };

        let literal_types = if is_generic_method_inst {
            cpp_type
                .method_generic_instantiation_map
                .get(&method_index)
                .cloned()
        } else {
            None
        };

        let resolved_generic_types = literal_types.map(|literal_types| {
            literal_types
                .iter()
                .map(|t| &metadata.metadata_registration.types[*t as usize])
                .map(|t| {
                    cpp_type
                        .cppify_name_il2cpp(ctx_collection, metadata, t, 0)
                        .combine_all()
                })
                .collect_vec()
        });

        // Lazy cppify
        let make_ret_cpp_type_name = |cpp_type: &mut CppType| -> String {
            let full_name = m_ret_type.full_name(metadata.metadata);
            if full_name == "System.Enum" {
                cpp_type.requirements.needs_enum_include();
                ENUM_PTR_TYPE.into()
            } else if full_name == "System.ValueType" {
                cpp_type.requirements.needs_value_include();
                VT_PTR_TYPE.into()
            } else {
                cpp_type
                    .cppify_name_il2cpp(ctx_collection, metadata, m_ret_type, 0)
                    .combine_all()
            }
        };

        let m_ret_cpp_type_name = {
            let fixup_name = match is_generic_method_inst {
                false => cpp_type.il2cpp_mvar_use_param_name(
                    metadata,
                    method_index,
                    make_ret_cpp_type_name,
                    m_ret_type,
                ),
                true => make_ret_cpp_type_name(cpp_type),
            };

            cpp_type.il2cpp_byref(fixup_name, m_ret_type)
        };

        // Reference type constructor
        if m_name == ".ctor" {
            Self::create_ref_constructor(cpp_type, declaring_type, &m_params_with_def, &template);
        }
        let cpp_m_name = {
            let cpp_m_name = config.name_cpp(m_name);

            // static functions with same name and params but
            // different ret types can exist
            // so we add their ret types
            let fixup_name = match cpp_m_name == "op_Implicit" || cpp_m_name == "op_Explicit" {
                true => {
                    cpp_m_name
                        + "_"
                        + &config
                            .generic_nested_name(&m_ret_cpp_type_name)
                            .replace('*', "_")
                }
                false => cpp_m_name,
            };

            match &resolved_generic_types {
                Some(resolved_generic_types) => {
                    format!("{fixup_name}<{}>", resolved_generic_types.join(", "))
                }
                None => fixup_name,
            }
        };

        let declaring_type = method.declaring_type(metadata.metadata);
        let tag = CppTypeTag::TypeDefinitionIndex(method.declaring_type);

        let method_calc = metadata.method_calculations.get(&method_index);

        // generic methods don't have definitions if not an instantiation
        let method_stub = !is_generic_method_inst && template.is_some();

        let method_decl = CppMethodDecl {
            body: None,
            brief: format!(
                "Method {m_name} addr 0x{:x} size 0x{:x} virtual {} final {}",
                method_calc.map(|m| m.addrs).unwrap_or(u64::MAX),
                method_calc.map(|m| m.estimated_size).unwrap_or(usize::MAX),
                method.is_virtual_method(),
                method.is_final_method()
            )
            .into(),
            is_const: false,
            is_constexpr: false,
            is_no_except: false,
            cpp_name: cpp_m_name.clone(),
            return_type: m_ret_cpp_type_name.clone(),
            parameters: m_params_no_def.clone(),
            instance: !method.is_static_method(),
            template: template.clone(),
            suffix_modifiers: Default::default(),
            prefix_modifiers: Default::default(),
            is_virtual: false,
            is_operator: false,
            is_inline: true,
        };

        let instance_ptr: String = if method.is_static_method() {
            "nullptr".into()
        } else {
            "*this".into()
        };

        const METHOD_INFO_VAR_NAME: &str = "___internal_method";

        let method_invoke_params = vec![instance_ptr.as_str(), METHOD_INFO_VAR_NAME];
        let param_names = CppParam::params_names(&method_decl.parameters).map(|s| s.as_str());
        let declaring_type_cpp_full_name =
            cpp_type.cpp_name_components.remove_pointer().combine_all();

        let declaring_classof_call = format!("::il2cpp_utils::il2cpp_type_check::il2cpp_no_arg_class<::{declaring_type_cpp_full_name}>::get()");

        let params_types_format: String = CppParam::params_types(&method_decl.parameters)
            .map(|t| format!("::il2cpp_utils::il2cpp_type_check::il2cpp_no_arg_type<{t}>::get()"))
            .join(", ");

        let method_info_lines = match &template {
            Some(template) => {
                // generic
                let template_names = template
                    .just_names()
                    .map(|t| {
                        format!(
                            "::il2cpp_utils::il2cpp_type_check::il2cpp_no_arg_class<{t}>::get()"
                        )
                    })
                    .join(", ");

                vec![
                    format!("static auto* ___internal_method_base = THROW_UNLESS((::il2cpp_utils::FindMethod(
                        {declaring_classof_call},
                        \"{m_name}\",
                        std::vector<Il2CppClass*>{{{template_names}}},
                        ::std::vector<const Il2CppType*>{{{params_types_format}}}
                    )));"),
                    format!("static auto* {METHOD_INFO_VAR_NAME} = THROW_UNLESS(::il2cpp_utils::MakeGenericMethod(
                        ___internal_method_base,
                         std::vector<Il2CppClass*>{{{template_names}}}
                        ));"),
                ]
            }
            None => {
                vec![
                    format!("static auto* {METHOD_INFO_VAR_NAME} = THROW_UNLESS((::il2cpp_utils::FindMethod(
                            {declaring_classof_call},
                            \"{m_name}\",
                            std::vector<Il2CppClass*>{{}},
                            ::std::vector<const Il2CppType*>{{{params_types_format}}}
                        )));"),
                ]
            }
        };

        let method_body_lines = [format!(
            "return ::cordl_internals::RunMethodRethrow<{m_ret_cpp_type_name}, false>({});",
            method_invoke_params
                .into_iter()
                .chain(param_names)
                .join(", ")
        )];

        //   static auto ___internal__logger = ::Logger::get().WithContext("::Org::BouncyCastle::Crypto::Parameters::DHPrivateKeyParameters::Equals");
        //   auto* ___internal__method = THROW_UNLESS((::il2cpp_utils::FindMethod(this, "Equals", std::vector<Il2CppClass*>{}, ::std::vector<const Il2CppType*>{::il2cpp_utils::ExtractType(obj)})));
        //   return ::il2cpp_utils::RunMethodRethrow<bool, false>(this, ___internal__method, obj);

        let method_impl = CppMethodImpl {
            body: method_info_lines
                .iter()
                .chain(method_body_lines.iter())
                .cloned()
                .map(|l| -> Arc<dyn Writable> { Arc::new(CppLine::make(l)) })
                .collect_vec(),
            parameters: m_params_with_def.clone(),
            brief: None,
            declaring_cpp_full_name: declaring_type_cpp_full_name,
            instance: !method.is_static_method(),
            suffix_modifiers: Default::default(),
            prefix_modifiers: Default::default(),
            template: template.clone(),
            declaring_type_template: declaring_type_template.clone(),

            // defaults
            ..method_decl.clone().into()
        };

        // check if declaring type is the current type or the interface
        // we check TDI because if we are a generic instantiation
        // we just use ourselves if the declaring type is also the same TDI
        let interface_declaring_cpp_type: Option<&CppType> =
            if tag.get_tdi() == cpp_type.self_tag.get_tdi() {
                Some(cpp_type)
            } else {
                ctx_collection.get_cpp_type(tag)
            };

        // don't emit method size structs for generic methods

        // don't emit method size structs for generic methods

        // if type is a generic
        let has_template_args = cpp_type
            .cpp_template
            .as_ref()
            .is_some_and(|t| !t.names.is_empty());

        // don't emit method size structs for generic methods
        if let Some(method_calc) = method_calc && template.is_none() && !has_template_args && !is_generic_method_inst {
            cpp_type
                .nonmember_implementations
                .push(Rc::new(CppNonMember::SizeStruct(CppMethodSizeStruct {
                    ret_ty: method_decl.return_type.clone(),
                    cpp_method_name: method_decl.cpp_name.clone(),
                    method_name: m_name.to_string(),
                    declaring_type_name: method_impl.declaring_cpp_full_name.clone(),
                    declaring_classof_call,
                    method_info_lines,
                    method_info_var: METHOD_INFO_VAR_NAME.to_string(),
                    instance: method_decl.instance,
                    params: method_decl.parameters.clone(),
                    template: template.clone(),
                    generic_literals: resolved_generic_types,
                    method_data: CppMethodData {
                        addrs: method_calc.addrs,
                        estimated_size: method_calc.estimated_size,
                    },
                    interface_clazz_of: interface_declaring_cpp_type
                        .map(|d| d.classof_cpp_name())
                        .unwrap_or_else(|| format!("Bad stuff happened {declaring_type:?}")),
                    is_final: method.is_final_method(),
                    slot: if method.slot != u16::MAX {
                        Some(method.slot)
                    } else {
                        None
                    },
                })));
        }

        // TODO: Revise this
        const ALLOW_GENERIC_METHOD_STUBS_IMPL: bool = true;
        // If a generic instantiation or not a template
        if !method_stub || ALLOW_GENERIC_METHOD_STUBS_IMPL {
            cpp_type
                .implementations
                .push(CppMember::MethodImpl(method_impl).into());
        }

        if !is_generic_method_inst {
            cpp_type
                .declarations
                .push(CppMember::MethodDecl(method_decl).into());
        }
    }

    fn default_value_blob(
        metadata: &Metadata,
        ty: &Il2CppType,
        data_index: usize,
        string_quotes: bool,
        string_as_u16: bool,
    ) -> String {
        let data = &metadata
            .metadata
            .global_metadata
            .field_and_parameter_default_value_data
            .as_vec()[data_index..];

        let mut cursor = Cursor::new(data);

        const UNSIGNED_SUFFIX: &str = "u";
        match ty.ty {
            Il2CppTypeEnum::Boolean => (if data[0] == 0 { "false" } else { "true" }).to_string(),
            Il2CppTypeEnum::I1 => {
                format!("static_cast<int8_t>(0x{:x})", cursor.read_i8().unwrap())
            }
            Il2CppTypeEnum::I2 => {
                format!(
                    "static_cast<int16_t>(0x{:x})",
                    cursor.read_i16::<Endian>().unwrap()
                )
            }
            Il2CppTypeEnum::I4 => {
                format!(
                    "static_cast<int32_t>(0x{:x})",
                    cursor.read_compressed_i32::<Endian>().unwrap()
                )
            }
            // TODO: We assume 64 bit
            Il2CppTypeEnum::I | Il2CppTypeEnum::I8 => {
                format!(
                    "static_cast<int64_t>(0x{:x})",
                    cursor.read_i64::<Endian>().unwrap()
                )
            }
            Il2CppTypeEnum::U1 => {
                format!(
                    "static_cast<uint8_t>(0x{:x}{UNSIGNED_SUFFIX})",
                    cursor.read_u8().unwrap()
                )
            }
            Il2CppTypeEnum::U2 => {
                format!(
                    "static_cast<uint16_t>(0x{:x}{UNSIGNED_SUFFIX})",
                    cursor.read_u16::<Endian>().unwrap()
                )
            }
            Il2CppTypeEnum::U4 => {
                format!(
                    "static_cast<uint32_t>(0x{:x}{UNSIGNED_SUFFIX})",
                    cursor.read_u32::<Endian>().unwrap()
                )
            }
            // TODO: We assume 64 bit
            Il2CppTypeEnum::U | Il2CppTypeEnum::U8 => {
                format!(
                    "static_cast<uint64_t>(0x{:x}{UNSIGNED_SUFFIX})",
                    cursor.read_u64::<Endian>().unwrap()
                )
            }
            // https://learn.microsoft.com/en-us/nimbusml/concepts/types
            // https://en.cppreference.com/w/cpp/types/floating-point
            Il2CppTypeEnum::R4 => {
                let val = format!("{}", cursor.read_f32::<Endian>().unwrap());
                if !val.contains('.')
                    && val
                        .find(|c: char| !c.is_ascii_digit() && c != '-')
                        .is_none()
                {
                    val + ".0"
                } else {
                    val.replace("inf", "INFINITY").replace("NaN", "NAN")
                }
            }
            Il2CppTypeEnum::R8 => {
                let val = format!("{}", cursor.read_f64::<Endian>().unwrap());
                if !val.contains('.')
                    && val
                        .find(|c: char| !c.is_ascii_digit() && c != '-')
                        .is_none()
                {
                    val + ".0"
                } else {
                    val.replace("inf", "INFINITY").replace("NaN", "NAN")
                }
            }
            Il2CppTypeEnum::Char => {
                let res = String::from_utf16_lossy(&[cursor.read_u16::<Endian>().unwrap()])
                    .escape_default()
                    .to_string();

                if string_quotes {
                    let literal_prefix = if string_as_u16 { "u" } else { "" };
                    return format!("{literal_prefix}'{res}'");
                }

                res
            }
            Il2CppTypeEnum::String => {
                // UTF-16 byte array len
                // which means the len is 2x the size of the string's len
                let stru16_len = cursor.read_compressed_i32::<Endian>().unwrap();
                if stru16_len == -1 {
                    return "".to_string();
                }

                let mut buf = vec![0u8; stru16_len as usize];

                cursor.read_exact(buf.as_mut_slice()).unwrap();

                let res = String::from_utf8(buf).unwrap().escape_default().to_string();

                if string_quotes {
                    let literal_prefix = if string_as_u16 { "u" } else { "" };
                    return format!("{literal_prefix}\"{res}\"");
                }

                res
            }
            // Il2CppTypeEnum::Genericinst => match ty.data {
            //     TypeData::GenericClassIndex(inst_idx) => {
            //         let gen_class = &metadata
            //             .metadata
            //             .runtime_metadata
            //             .metadata_registration
            //             .generic_classes[inst_idx];

            //         let inner_ty = &metadata.metadata_registration.types[gen_class.type_index];

            //         Self::default_value_blob(
            //             metadata,
            //             inner_ty,
            //             data_index,
            //             string_quotes,
            //             string_as_u16,
            //         )
            //     }
            //     _ => todo!(),
            // },
            Il2CppTypeEnum::Genericinst
            | Il2CppTypeEnum::Byref
            | Il2CppTypeEnum::Ptr
            | Il2CppTypeEnum::Array
            | Il2CppTypeEnum::Object
            | Il2CppTypeEnum::Class
            | Il2CppTypeEnum::Szarray => {
                let def = Self::type_default_value(metadata, None, ty);
                format!("/* TODO: Fix these default values */ {ty:?} */ {def}")
            }

            _ => "unknown".to_string(),
        }
    }

    fn unbox_nullable_valuetype<'a>(metadata: &'a Metadata, ty: &'a Il2CppType) -> &'a Il2CppType {
        if let Il2CppTypeEnum::Valuetype = ty.ty {
            match ty.data {
                TypeData::TypeDefinitionIndex(tdi) => {
                    let type_def = &metadata.metadata.global_metadata.type_definitions[tdi];

                    // System.Nullable`1
                    if type_def.name(metadata.metadata) == "Nullable`1"
                        && type_def.namespace(metadata.metadata) == "System"
                    {
                        return metadata
                            .metadata_registration
                            .types
                            .get(type_def.byval_type_index as usize)
                            .unwrap();
                    }
                }
                _ => todo!(),
            }
        }

        ty
    }

    fn type_default_value(
        metadata: &Metadata,
        cpp_type: Option<&CppType>,
        ty: &Il2CppType,
    ) -> String {
        let matched_ty: &Il2CppType = match ty.data {
            // get the generic inst
            TypeData::GenericClassIndex(inst_idx) => {
                let gen_class = &metadata
                    .metadata
                    .runtime_metadata
                    .metadata_registration
                    .generic_classes[inst_idx];

                &metadata.metadata_registration.types[gen_class.type_index]
            }
            // get the underlying type of the generic param
            TypeData::GenericParameterIndex(param) => match param.is_valid() {
                true => {
                    let gen_param = &metadata.metadata.global_metadata.generic_parameters[param];

                    cpp_type
                        .and_then(|cpp_type| {
                            cpp_type
                                .generic_instantiations_args_types
                                .as_ref()
                                .and_then(|gen_args| gen_args.get(gen_param.num as usize))
                                .map(|t| &metadata.metadata_registration.types[*t])
                        })
                        .unwrap_or(ty)
                }
                false => ty,
            },
            _ => ty,
        };

        match matched_ty.valuetype {
            true => "{}".to_string(),
            false => "csnull".to_string(),
        }
    }

    fn field_default_value(metadata: &Metadata, field_index: FieldIndex) -> Option<String> {
        metadata
            .metadata
            .global_metadata
            .field_default_values
            .as_vec()
            .iter()
            .find(|f| f.field_index == field_index)
            .map(|def| {
                let ty: &Il2CppType = metadata
                    .metadata_registration
                    .types
                    .get(def.type_index as usize)
                    .unwrap();

                // get default value for given type
                if !def.data_index.is_valid() {
                    return Self::type_default_value(metadata, None, ty);
                }

                Self::default_value_blob(metadata, ty, def.data_index.index() as usize, true, true)
            })
    }
    fn param_default_value(metadata: &Metadata, parameter_index: ParameterIndex) -> Option<String> {
        metadata
            .metadata
            .global_metadata
            .parameter_default_values
            .as_vec()
            .iter()
            .find(|p| p.parameter_index == parameter_index)
            .map(|def| {
                let mut ty = metadata
                    .metadata_registration
                    .types
                    .get(def.type_index as usize)
                    .unwrap();

                ty = Self::unbox_nullable_valuetype(metadata, ty);

                // This occurs when the type is `null` or `default(T)` for value types
                if !def.data_index.is_valid() {
                    return Self::type_default_value(metadata, None, ty);
                }

                if let Il2CppTypeEnum::Valuetype = ty.ty {
                    match ty.data {
                        TypeData::TypeDefinitionIndex(tdi) => {
                            let type_def = &metadata.metadata.global_metadata.type_definitions[tdi];

                            // System.Nullable`1
                            if type_def.name(metadata.metadata) == "Nullable`1"
                                && type_def.namespace(metadata.metadata) == "System"
                            {
                                ty = metadata
                                    .metadata_registration
                                    .types
                                    .get(type_def.byval_type_index as usize)
                                    .unwrap();
                            }
                        }
                        _ => todo!(),
                    }
                }

                Self::default_value_blob(metadata, ty, def.data_index.index() as usize, true, true)
            })
    }

    fn il2cpp_byref(&mut self, cpp_name: String, typ: &Il2CppType) -> String {
        let requirements = &mut self.get_mut_cpp_type().requirements;
        // handle out T or
        // ref T when T is a value type

        // typ.valuetype -> false when T&
        // apparently even if `T` is a valuetype
        if typ.is_param_out() || (typ.byref && !typ.valuetype) {
            requirements.needs_byref_include();
            return format!("ByRef<{cpp_name}>");
        }

        if typ.is_param_in() {
            requirements.needs_byref_include();

            return format!("ByRefConst<{cpp_name}>");
        }

        cpp_name
    }

    // Basically decides to use the template param name (if applicable)
    // instead of the generic instantiation of the type
    // TODO: Make this less confusing
    fn il2cpp_mvar_use_param_name<'a>(
        &mut self,
        metadata: &'a Metadata,
        method_index: MethodIndex,
        // use a lambda to do this lazily
        cpp_name: impl FnOnce(&mut CppType) -> String,
        typ: &'a Il2CppType,
    ) -> String {
        let tys = self
            .get_mut_cpp_type()
            .method_generic_instantiation_map
            .remove(&method_index);

        // fast path for generic param name
        // otherwise cpp_name() will default to generic param anyways
        let ret = match typ.ty {
            Il2CppTypeEnum::Mvar => match typ.data {
                TypeData::GenericParameterIndex(index) => {
                    let generic_param =
                        &metadata.metadata.global_metadata.generic_parameters[index];

                    let owner = generic_param.owner(metadata.metadata);
                    assert!(owner.is_method != u32::MAX);

                    generic_param.name(metadata.metadata).to_string()
                }
                _ => todo!(),
            },
            _ => cpp_name(self.get_mut_cpp_type()),
        };

        if let Some(tys) = tys {
            self.get_mut_cpp_type()
                .method_generic_instantiation_map
                .insert(method_index, tys);
        }

        ret
    }

    fn cppify_name_il2cpp(
        &mut self,
        ctx_collection: &CppContextCollection,
        metadata: &Metadata,
        typ: &Il2CppType,
        include_depth: usize,
    ) -> NameComponents {
        let cpp_type = self.get_mut_cpp_type();

        let mut requirements = cpp_type.requirements.clone();

        let res = cpp_type.cppify_name_il2cpp_recurse(
            &mut requirements,
            ctx_collection,
            metadata,
            typ,
            include_depth,
            cpp_type.generic_instantiations_args_types.as_ref(),
        );

        cpp_type.requirements = requirements;

        res
    }

    /// [declaring_generic_inst_types] the generic instantiation of the declaring type
    fn cppify_name_il2cpp_recurse(
        &self,
        requirements: &mut CppTypeRequirements,
        ctx_collection: &CppContextCollection,
        metadata: &Metadata,
        typ: &Il2CppType,
        include_depth: usize,
        declaring_generic_inst_types: Option<&Vec<usize>>,
    ) -> NameComponents {
        let add_include = include_depth > 0;
        let next_include_depth = if add_include { include_depth - 1 } else { 0 };

        let typ_tag = typ.data;

        let cpp_type = self.get_cpp_type();

        match typ.ty {
            Il2CppTypeEnum::I1
            | Il2CppTypeEnum::U1
            | Il2CppTypeEnum::I2
            | Il2CppTypeEnum::U2
            | Il2CppTypeEnum::I4
            | Il2CppTypeEnum::U4
            | Il2CppTypeEnum::I8
            | Il2CppTypeEnum::U8
            | Il2CppTypeEnum::I
            | Il2CppTypeEnum::U => {
                requirements.needs_int_include();
            }
            Il2CppTypeEnum::R4 | Il2CppTypeEnum::R8 => {
                requirements.needs_math_include();
            }
            _ => (),
        };

        let ret = match typ.ty {
            // Commented so types use System.Object
            // might revert

            // Il2CppTypeEnum::Object => {
            //     requirements.need_wrapper();
            //     OBJECT_WRAPPER_TYPE.to_string()
            // }
            Il2CppTypeEnum::Object
            | Il2CppTypeEnum::Valuetype
            | Il2CppTypeEnum::Class
            | Il2CppTypeEnum::Typedbyref => {
                let typ_cpp_tag: CppTypeTag = typ_tag.into();
                // Self

                // we add :: here since we can't add it to method ddefinitions
                // e.g void ::Foo::method() <- not allowed
                if typ_cpp_tag == cpp_type.self_tag {
                    return cpp_type.cpp_name_components.clone();
                }

                if let TypeData::TypeDefinitionIndex(tdi) = typ.data {
                    let td = &metadata.metadata.global_metadata.type_definitions[tdi];

                    // TODO: Do we need generic inst types here? Hopefully not!
                    let _size = offsets::get_sizeof_type(td, tdi, None, metadata);

                    if metadata.blacklisted_types.contains(&tdi) {
                        return wrapper_type_for_tdi(td).to_string().into();
                    }

                    // if td.namespace(metadata.metadata) == "System"
                    //     && td.name(metadata.metadata) == "ValueType"
                    // {
                    //     requirements.needs_value_include();
                    //     // FIXME: get the correct size!
                    //     return format!("{VALUE_WRAPPER_TYPE}<0x{size:x}>");
                    // }
                    // TODO: Should System.Enum be a enum or ref type?
                    // if td.namespace(metadata.metadata) == "System"
                    //     && td.name(metadata.metadata) == "Enum"
                    // {
                    //     requirements.needs_enum_include();
                    //     // FIXME: get the correct size!
                    //     return format!("{ENUM_WRAPPER_TYPE}<0x{size:x}>");
                    // }
                }

                if add_include {
                    requirements.add_dependency_tag(typ_cpp_tag);
                }

                // In this case, just inherit the type
                // But we have to:
                // - Determine where to include it from
                let to_incl = ctx_collection.get_context(typ_cpp_tag).unwrap_or_else(|| {
                    let t = &metadata.metadata.global_metadata.type_definitions
                        [Self::get_tag_tdi(typ.data)];

                    panic!(
                        "no context for type {typ:?} {}",
                        t.full_name(metadata.metadata, true)
                    )
                });

                let other_context_ty = ctx_collection.get_context_root_tag(typ_cpp_tag);
                let own_context_ty = ctx_collection.get_context_root_tag(cpp_type.self_tag);

                let inc = CppInclude::new_context_typedef(to_incl);
                let to_incl_cpp_ty = ctx_collection
                    .get_cpp_type(typ.data.into())
                    .unwrap_or_else(|| panic!("Unable to get type to include {:?}", typ.data));

                let own_context = other_context_ty == own_context_ty;

                // - Include it
                // Skip including the context if we're already in it
                if !own_context {
                    match add_include {
                        // add def include
                        true => {
                            requirements.add_def_include(Some(to_incl_cpp_ty), inc.clone());
                        }
                        // TODO: Remove?
                        // ignore nested types
                        // false if to_incl_cpp_ty.nested => {
                        // TODO: What should we do here?
                        // error!("Can't forward declare nested type! Including!");
                        // requirements.add_include(Some(to_incl_cpp_ty), inc);
                        // }
                        // forward declare
                        false => {
                            requirements.add_forward_declare((
                                CppForwardDeclare::from_cpp_type(to_incl_cpp_ty),
                                inc,
                            ));
                        }
                    }
                }

                to_incl_cpp_ty.cpp_name_components.clone()

                // match to_incl_cpp_ty.is_enum_type || to_incl_cpp_ty.is_value_type {
                //     true => ret,
                //     false => format!("{ret}*"),
                // }
            }
            // Single dimension array
            Il2CppTypeEnum::Szarray => {
                requirements.needs_arrayw_include();

                let generic = match typ.data {
                    TypeData::TypeIndex(e) => {
                        let ty = &metadata.metadata_registration.types[e];

                        cpp_type.cppify_name_il2cpp_recurse(
                            requirements,
                            ctx_collection,
                            metadata,
                            ty,
                            include_depth,
                            declaring_generic_inst_types,
                        )
                    }

                    _ => panic!("Unknown type data for array {typ:?}!"),
                };

<<<<<<< HEAD
                let generic_formatted = generic.combine_all();

                NameComponents {
                    name: "ArrayW".into(),
                    namespace: Some("".into()),
                    generics: Some(vec![generic_formatted]),
                    is_pointer: false,
                    ..Default::default()
                }
=======
                format!("::ArrayW<{generic},::Array<{generic}>*>")
>>>>>>> 9db5df4d
            }
            // multi dimensional array
            Il2CppTypeEnum::Array => {
                // FIXME: when stack further implements the TypeData::ArrayType we can actually implement this fully to be a multidimensional array, whatever that might mean
                warn!("Multidimensional array was requested but this is not implemented, typ: {typ:?}");
                "::bs_hook::Il2CppWrapperType".to_string().into()
            }
            Il2CppTypeEnum::Mvar => match typ.data {
                TypeData::GenericParameterIndex(index) => {
                    let generic_param: &brocolib::global_metadata::Il2CppGenericParameter =
                        &metadata.metadata.global_metadata.generic_parameters[index];

                    let owner = generic_param.owner(metadata.metadata);
                    assert!(owner.is_method != u32::MAX);

                    let (_gen_param_idx, gen_param) = owner
                        .generic_parameters(metadata.metadata)
                        .iter()
                        .find_position(|&p| p.name_index == generic_param.name_index)
                        .unwrap();

                    let method_index = MethodIndex::new(owner.owner_index);
                    let _method = &metadata.metadata.global_metadata.methods[method_index];

                    let method_args_opt =
                        cpp_type.method_generic_instantiation_map.get(&method_index);

                    if method_args_opt.is_none() {
                        return gen_param.name(metadata.metadata).to_string().into();
                    }

                    let method_args = method_args_opt.unwrap();

                    let ty_idx = method_args[gen_param.num as usize];
                    let ty = metadata
                        .metadata_registration
                        .types
                        .get(ty_idx as usize)
                        .unwrap();

                    cpp_type.cppify_name_il2cpp_recurse(
                        requirements,
                        ctx_collection,
                        metadata,
                        ty,
                        include_depth,
                        declaring_generic_inst_types,
                    )
                }
                _ => todo!(),
            },
            Il2CppTypeEnum::Var => match typ.data {
                // Il2CppMetadataGenericParameterHandle
                TypeData::GenericParameterIndex(index) => {
                    let generic_param: &brocolib::global_metadata::Il2CppGenericParameter =
                        &metadata.metadata.global_metadata.generic_parameters[index];

                    let owner = generic_param.owner(metadata.metadata);
                    let (_gen_param_idx, _gen_param) = owner
                        .generic_parameters(metadata.metadata)
                        .iter()
                        .find_position(|&p| p.name_index == generic_param.name_index)
                        .unwrap();

                    let ty_idx_opt = cpp_type
                        .generic_instantiations_args_types
                        .as_ref()
                        .and_then(|args| args.get(generic_param.num as usize))
                        .cloned();

                    // if template arg is not found
                    if ty_idx_opt.is_none() {
                        let gen_name = generic_param.name(metadata.metadata);

                        // true if the type is intentionally a generic template type and not a specialization
                        let has_generic_template =
                            cpp_type.cpp_template.as_ref().is_some_and(|template| {
                                template.just_names().any(|name| name == gen_name)
                            });

                        return match has_generic_template {
                            true => gen_name.to_string().into(),
                            false => panic!("/* TODO: FIX THIS, THIS SHOULDN'T HAPPEN! NO GENERIC INST ARGS FOUND HERE */ {gen_name}"),
                        };
                    }

                    cpp_type
                        .cpp_name_components
                        .generics
                        .as_ref()
                        .expect("Generic instantiation args not made yet!")
                        .get(generic_param.num as usize)
                        .expect("No generic parameter at index found!")
                        .clone()
                        .into()

                    // This is for calculating on the fly
                    // which is slower and won't work for the reference type lookup fix
                    // we do in make_generic_args

                    // let ty_idx = ty_idx_opt.unwrap();

                    // let ty = metadata
                    //     .metadata_registration
                    //     .types
                    //     .get(ty_idx as usize)
                    //     .unwrap();
                    // self.cppify_name_il2cpp(ctx_collection, metadata, ty, add_include)
                }
                _ => todo!(),
            },
            Il2CppTypeEnum::Genericinst => match typ.data {
                TypeData::GenericClassIndex(e) => {
                    let mr = &metadata.metadata_registration;
                    let generic_class = mr.generic_classes.get(e).unwrap();
                    let generic_inst = mr
                        .generic_insts
                        .get(generic_class.context.class_inst_idx.unwrap())
                        .unwrap();

                    let new_generic_inst_types = &generic_inst.types;

                    let generic_type_def = &mr.types[generic_class.type_index];
                    let TypeData::TypeDefinitionIndex(tdi) = generic_type_def.data else {
                        panic!()
                    };

                    if add_include {
                        let generic_tag = CppTypeTag::from_type_data(typ.data, metadata.metadata);

                        // depend on both tdi and generic instantiation
                        requirements.add_dependency_tag(tdi.into());
                        requirements.add_dependency_tag(generic_tag);
                    }

                    let generic_types_formatted = new_generic_inst_types
                        // let generic_types_formatted = new_generic_inst_types
                        .iter()
                        .map(|t| mr.types.get(*t).unwrap())
                        // if t is a Var, we use the generic inst provided by the caller
                        // TODO: This commented code breaks generic params where we intentionally use the template name
                        // .map(|inst_t| match inst_t.data {
                        //     TypeData::GenericParameterIndex(gen_param_idx) => {
                        //         let gen_param =
                        //             &metadata.metadata.global_metadata.generic_parameters
                        //                 [gen_param_idx];
                        //         declaring_generic_inst_types
                        //             .and_then(|declaring_generic_inst_types| {
                        //                 // TODO: Figure out why we this goes out of bounds
                        //                 declaring_generic_inst_types.get(gen_param.num as usize)
                        //             })
                        //             .map(|t| &mr.types[*t])
                        //             // fallback to T since generic typedefs can be called
                        //             .unwrap_or(inst_t)
                        //     }
                        //     _ => inst_t,
                        // })
                        .map(|t| {
                            cpp_type.cppify_name_il2cpp_recurse(
                                requirements,
                                ctx_collection,
                                metadata,
                                t,
                                next_include_depth,
                                // use declaring generic inst since we're cppifying generic args
                                declaring_generic_inst_types,
                            )
                        })
                        .map(|n| n.formatted_name(true))
                        .collect_vec();

                    let generic_type_def = &mr.types[generic_class.type_index];
                    let type_def_name_components = cpp_type.cppify_name_il2cpp_recurse(
                        requirements,
                        ctx_collection,
                        metadata,
                        generic_type_def,
                        include_depth,
                        Some(new_generic_inst_types),
                    );

                    // add generics to type def
                    NameComponents {
                        generics: Some(generic_types_formatted),
                        ..type_def_name_components
                    }
                }

                _ => panic!("Unknown type data for generic inst {typ:?}!"),
            },
            Il2CppTypeEnum::I1 => "int8_t".to_string().into(),
            Il2CppTypeEnum::I2 => "int16_t".to_string().into(),
            Il2CppTypeEnum::I4 => "int32_t".to_string().into(),
            Il2CppTypeEnum::I8 => "int64_t".to_string().into(),
            Il2CppTypeEnum::I => "::cordl_internals::intptr_t".to_string().into(),
            Il2CppTypeEnum::U1 => "uint8_t".to_string().into(),
            Il2CppTypeEnum::U2 => "uint16_t".to_string().into(),
            Il2CppTypeEnum::U4 => "uint32_t".to_string().into(),
            Il2CppTypeEnum::U8 => "uint64_t".to_string().into(),
            Il2CppTypeEnum::U => "::cordl_internals::uintptr_t".to_string().into(),

            // https://learn.microsoft.com/en-us/nimbusml/concepts/types
            // https://en.cppreference.com/w/cpp/types/floating-point
            Il2CppTypeEnum::R4 => "float_t".to_string().into(),
            Il2CppTypeEnum::R8 => "double_t".to_string().into(),

            Il2CppTypeEnum::Void => "void".to_string().into(),
            Il2CppTypeEnum::Boolean => "bool".to_string().into(),
            Il2CppTypeEnum::Char => "char16_t".to_string().into(),
            Il2CppTypeEnum::String => {
                requirements.needs_stringw_include();
                "::StringW".to_string().into()
            }
            Il2CppTypeEnum::Ptr => {
                let generic = match typ.data {
                    TypeData::TypeIndex(e) => {
                        let ty = &metadata.metadata_registration.types[e];
                        cpp_type.cppify_name_il2cpp_recurse(
                            requirements,
                            ctx_collection,
                            metadata,
                            ty,
                            include_depth,
                            declaring_generic_inst_types,
                        )
                    }

                    _ => panic!("Unknown type data for array {typ:?}!"),
                };

                let generic_formatted = generic.combine_all();

                NameComponents {
                    namespace: Some("cordl_internals".into()),
                    generics: Some(vec![generic_formatted]),
                    name: "Ptr".into(),
                    ..Default::default()
                }
            }
            // Il2CppTypeEnum::Typedbyref => {
            //     // TODO: test this
            //     if add_include && let TypeData::TypeDefinitionIndex(tdi) = typ.data {
            //         cpp_type.requirements.add_dependency_tag(tdi.into());
            //     }

            //     "::System::TypedReference".to_string()
            //     // "::cordl_internals::TypedByref".to_string()
            // },
            // TODO: Void and the other primitives
            _ => format!("/* UNKNOWN TYPE! {typ:?} */").into(),
        };

        ret
    }

    fn classof_cpp_name(&self) -> String {
        format!(
            "::il2cpp_utils::il2cpp_type_check::il2cpp_no_arg_class<::{}>::get",
            self.get_cpp_type().cpp_name_components.combine_all()
        )
    }

    fn type_name_byref_fixup(ty: &Il2CppType, name: &str) -> String {
        match ty.valuetype {
            true => name.to_string(),
            false => format!("{name}*"),
        }
    }

    fn get_type_definition<'a>(
        metadata: &'a Metadata,
        tdi: TypeDefinitionIndex,
    ) -> &'a Il2CppTypeDefinition {
        &metadata.metadata.global_metadata.type_definitions[tdi]
    }
}

fn wrapper_type_for_tdi(td: &Il2CppTypeDefinition) -> &str {
    if td.is_enum_type() {
        return ENUM_WRAPPER_TYPE;
    }

    if td.is_value_type() {
        return VALUE_WRAPPER_TYPE;
    }

    if td.is_interface() {
        return INTERFACE_WRAPPER_TYPE;
    }

    OBJECT_WRAPPER_TYPE
}

///
/// This makes generic args for types such as ValueTask<List<T>> work
/// by recursively checking if any generic arg is a reference or numeric type (for enums)
///
fn parse_generic_arg(
    t: &Il2CppType,
    gen_name: String,
    cpp_type: &mut CppType,
    ctx_collection: &CppContextCollection,
    metadata: &Metadata<'_>,
    template_args: &mut Vec<(String, String)>,
) -> NameComponents {
    // If reference type, we use a template and add a requirement
    if !t.valuetype {
        template_args.push((
            CORDL_REFERENCE_TYPE_CONSTRAINT.to_string(),
            gen_name.clone(),
        ));
        return gen_name.into();
    }

    /*
       mscorelib.xml
       <type fullname="System.SByteEnum" />
       <type fullname="System.Int16Enum" />
       <type fullname="System.Int32Enum" />
       <type fullname="System.Int64Enum" />

       <type fullname="System.ByteEnum" />
       <type fullname="System.UInt16Enum" />
       <type fullname="System.UInt32Enum" />
       <type fullname="System.UInt64Enum" />
    */
    let enum_system_type_discriminator = match t.data {
        TypeData::TypeDefinitionIndex(tdi) => {
            let td = &metadata.metadata.global_metadata.type_definitions[tdi];
            let namespace = td.namespace(metadata.metadata);
            let name = td.name(metadata.metadata);

            if namespace == "System" {
                match name {
                    "SByteEnum" => Some(Il2CppTypeEnum::I1),
                    "Int16Enum" => Some(Il2CppTypeEnum::I2),
                    "Int32Enum" => Some(Il2CppTypeEnum::I4),
                    "Int64Enum" => Some(Il2CppTypeEnum::I8),
                    "ByteEnum" => Some(Il2CppTypeEnum::U1),
                    "UInt16Enum" => Some(Il2CppTypeEnum::U2),
                    "UInt32Enum" => Some(Il2CppTypeEnum::U4),
                    "UInt64Enum" => Some(Il2CppTypeEnum::U8),
                    _ => None,
                }
            } else {
                None
            }
        }
        _ => None,
    };

    let inner_enum_type = enum_system_type_discriminator.map(|e| Il2CppType {
        attrs: u16::MAX,
        byref: false,
        data: TypeData::TypeIndex(usize::MAX),
        pinned: false,
        ty: e,
        valuetype: true,
    });

    // if int, int64 etc.
    // this allows for enums to be supported
    // if matches!(
    //     t.ty,
    //     Il2CppTypeEnum::I1
    //         | Il2CppTypeEnum::I2
    //         | Il2CppTypeEnum::I4
    //         | Il2CppTypeEnum::I8
    //         | Il2CppTypeEnum::U1
    //         | Il2CppTypeEnum::U2
    //         | Il2CppTypeEnum::U4
    //         | Il2CppTypeEnum::U8
    // ) ||
    if let Some(inner_enum_type) = inner_enum_type {
        let inner_enum_type_cpp = cpp_type
            .cppify_name_il2cpp(ctx_collection, metadata, &inner_enum_type, 0)
            .combine_all();

        template_args.push((
            format!("{CORDL_NUM_ENUM_TYPE_CONSTRAINT}<{inner_enum_type_cpp}>",),
            gen_name.clone(),
        ));

        return gen_name.into();
    }

    let inner_type = cpp_type.cppify_name_il2cpp(ctx_collection, metadata, t, 0);

    match t.data {
        TypeData::GenericClassIndex(gen_class_idx) => {
            let gen_class = &metadata.metadata_registration.generic_classes[gen_class_idx];
            let gen_class_ty = &metadata.metadata_registration.types[gen_class.type_index];
            let TypeData::TypeDefinitionIndex(gen_class_tdi) = gen_class_ty.data else {
                todo!()
            };
            let gen_class_td = &metadata.metadata.global_metadata.type_definitions[gen_class_tdi];

            let gen_container = gen_class_td.generic_container(metadata.metadata);

            let gen_class_inst = &metadata.metadata_registration.generic_insts
                [gen_class.context.class_inst_idx.unwrap()];

            // this relies on the fact TDIs do not include their generic params
            let non_generic_inner_type =
                cpp_type.cppify_name_il2cpp(ctx_collection, metadata, gen_class_ty, 0);

            let inner_generic_params = gen_class_inst
                .types
                .iter()
                .enumerate()
                .map(|(param_idx, u)| {
                    let t = metadata.metadata_registration.types.get(*u).unwrap();
                    let gen_param = gen_container
                        .generic_parameters(metadata.metadata)
                        .iter()
                        .find(|p| p.num as usize == param_idx)
                        .expect("No generic param at this num");

                    (t, gen_param)
                })
                .map(|(t, gen_param)| {
                    let inner_gen_name = gen_param.name(metadata.metadata).to_owned();
                    let mangled_gen_name =
                        format!("{inner_gen_name}_cordlgen_{}", template_args.len());
                    parse_generic_arg(
                        t,
                        mangled_gen_name,
                        cpp_type,
                        ctx_collection,
                        metadata,
                        template_args,
                    )
                })
                .map(|n| n.combine_all())
                .collect_vec();

            NameComponents {
                generics: Some(inner_generic_params),
                ..non_generic_inner_type
            }
        }
        _ => inner_type,
    }
}

impl CSType for CppType {
    #[inline(always)]
    fn get_mut_cpp_type(&mut self) -> &mut CppType {
        self
    }

    #[inline(always)]
    fn get_cpp_type(&self) -> &CppType {
        self
    }
}<|MERGE_RESOLUTION|>--- conflicted
+++ resolved
@@ -34,9 +34,9 @@
     cpp_type_tag::CppTypeTag,
     members::{
         CppCommentedString, CppConstructorDecl, CppConstructorImpl, CppFieldDecl, CppFieldImpl,
-        CppForwardDeclare, CppInclude, CppLine, CppMember, CppNonMember, CppMethodData, CppMethodDecl,
-        CppMethodImpl, CppMethodSizeStruct, CppNestedStruct, CppParam, CppPropertyDecl,
-        CppStaticAssert, CppTemplate,
+        CppForwardDeclare, CppInclude, CppLine, CppMember, CppMethodData, CppMethodDecl,
+        CppMethodImpl, CppMethodSizeStruct, CppNestedStruct, CppNonMember, CppParam,
+        CppPropertyDecl, CppStaticAssert, CppTemplate,
     },
     metadata::Metadata,
     type_extensions::{
@@ -966,25 +966,27 @@
                     assert!(
                         matches!(
                             parent_type.ty,
-                            Il2CppTypeEnum::Class
-                            | Il2CppTypeEnum::Genericinst
+                            Il2CppTypeEnum::Class | Il2CppTypeEnum::Genericinst
                         ),
                         "Not a class, object or generic inst!"
                     );
 
-<<<<<<< HEAD
-                // We have a parent, lets do something with it
-                let inherit_type =
-                    cpp_type.cppify_name_il2cpp(ctx_collection, metadata, parent_type, usize::MAX);
-
-                if matches!(
-                    parent_type.ty,
-                    Il2CppTypeEnum::Class | Il2CppTypeEnum::Genericinst
-                ) {
-                    // TODO: Figure out why some generic insts don't work here
-                    let parent_tdi: TypeDefinitionIndex = parent_ty.into();
-
-                    let base_type_context = ctx_collection
+                    // We have a parent, lets do something with it
+                    let inherit_type = cpp_type.cppify_name_il2cpp(
+                        ctx_collection,
+                        metadata,
+                        parent_type,
+                        usize::MAX,
+                    );
+
+                    if matches!(
+                        parent_type.ty,
+                        Il2CppTypeEnum::Class | Il2CppTypeEnum::Genericinst
+                    ) {
+                        // TODO: Figure out why some generic insts don't work here
+                        let parent_tdi: TypeDefinitionIndex = parent_ty.into();
+
+                        let base_type_context = ctx_collection
                                     .get_context(parent_ty)
                                     .or_else(|| ctx_collection.get_context(parent_tdi.into()))
                                     .unwrap_or_else(|| {
@@ -993,64 +995,34 @@
                                     )
                                     });
 
-                    let base_type_cpp_type = ctx_collection
-                        .get_cpp_type(parent_ty)
-                        .or_else(|| ctx_collection.get_cpp_type(parent_tdi.into()))
-                        .unwrap_or_else(|| {
-                            panic!(
+                        let base_type_cpp_type = ctx_collection
+                            .get_cpp_type(parent_ty)
+                            .or_else(|| ctx_collection.get_cpp_type(parent_tdi.into()))
+                            .unwrap_or_else(|| {
+                                panic!(
                                 "No CppType for base type {inherit_type:?}. Using tag {parent_ty:?}"
                             )
-                        });
-=======
-                    // We have a parent, lets do something with it
-                    let inherit_type = cpp_type.cppify_name_il2cpp(
-                        ctx_collection,
-                        metadata,
-                        parent_type,
-                        usize::MAX,
-                        false,
-                    );
-
-                    if matches!(
-                        parent_type.ty,
-                        Il2CppTypeEnum::Class | Il2CppTypeEnum::Genericinst
-                    ) {
-                        // TODO: Figure out why some generic insts don't work here
-                        let parent_tdi: TypeDefinitionIndex = parent_ty.into();
-
-                        let base_type_context = ctx_collection
-                        .get_context(parent_ty)
-                        .or_else(|| ctx_collection.get_context(parent_tdi.into()))
-                        .unwrap_or_else(|| {
-                            panic!(
-                                            "No CppContext for base type {inherit_type}. Using tag {parent_ty:?}"
-                                        )
-                                        });
-
-                                        let base_type_cpp_type = ctx_collection
+                            });
+
+                        let base_type_cpp_type = ctx_collection
                                         .get_cpp_type(parent_ty)
                                         .or_else(|| ctx_collection.get_cpp_type(parent_tdi.into()))
                                         .unwrap_or_else(|| {
                                 panic!(
-                                    "No CppType for base type {inherit_type}. Using tag {parent_ty:?}"
+                                    "No CppType for base type {inherit_type:?}. Using tag {parent_ty:?}"
                                 )
                             });
->>>>>>> 9db5df4d
-
-                            cpp_type.requirements.add_impl_include(
-                                Some(base_type_cpp_type),
+
+                        cpp_type.requirements.add_impl_include(
+                            Some(base_type_cpp_type),
                             CppInclude::new_context_typeimpl(base_type_context),
                         )
                     }
 
-<<<<<<< HEAD
-                cpp_type
-                    .inherit
-                    .push(inherit_type.remove_pointer().combine_all());
-=======
-                    cpp_type.inherit.push(inherit_type);
-                }
->>>>>>> 9db5df4d
+                    cpp_type
+                        .inherit
+                        .push(inherit_type.remove_pointer().combine_all());
+                }
             }
         }
     }
@@ -1306,7 +1278,9 @@
                 message: Some("Size mismatch!".to_string()),
             };
 
-            cpp_type.nonmember_declarations.push(Rc::new(CppNonMember::CppStaticAssert(assert)));
+            cpp_type
+                .nonmember_declarations
+                .push(Rc::new(CppNonMember::CppStaticAssert(assert)));
         } else {
             todo!("Why does this type not have a valid size??? {cpp_type:?}");
         }
@@ -2997,19 +2971,18 @@
                     _ => panic!("Unknown type data for array {typ:?}!"),
                 };
 
-<<<<<<< HEAD
                 let generic_formatted = generic.combine_all();
 
                 NameComponents {
                     name: "ArrayW".into(),
                     namespace: Some("".into()),
-                    generics: Some(vec![generic_formatted]),
+                    generics: Some(vec![
+                        generic_formatted.clone(),
+                        format!("::Array<{generic_formatted}>"),
+                    ]),
                     is_pointer: false,
                     ..Default::default()
                 }
-=======
-                format!("::ArrayW<{generic},::Array<{generic}>*>")
->>>>>>> 9db5df4d
             }
             // multi dimensional array
             Il2CppTypeEnum::Array => {
